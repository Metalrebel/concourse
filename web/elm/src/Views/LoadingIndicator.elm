module Views.LoadingIndicator exposing (view)

import Html exposing (Html)
import Html.Attributes exposing (class, style)
import Message.Message exposing (Message)
import Views.Spinner as Spinner


view : Html Message
view =
    Html.div [ class "build-step" ]
        [ Html.div
            [ class "header"
            , style "display" "flex"
            ]
            [ Spinner.spinner
<<<<<<< HEAD
                { size = "14px"
                , margin = "7px"
                , hoverable = Nothing
=======
                { sizePx = 14
                , margin = "7px"
>>>>>>> ee0f2517
                }
            , Html.h3 [] [ Html.text "loading..." ]
            ]
        ]<|MERGE_RESOLUTION|>--- conflicted
+++ resolved
@@ -14,14 +14,8 @@
             , style "display" "flex"
             ]
             [ Spinner.spinner
-<<<<<<< HEAD
-                { size = "14px"
-                , margin = "7px"
-                , hoverable = Nothing
-=======
                 { sizePx = 14
                 , margin = "7px"
->>>>>>> ee0f2517
                 }
             , Html.h3 [] [ Html.text "loading..." ]
             ]
