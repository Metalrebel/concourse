port module Effects exposing
    ( Effect(..)
    , LayoutDispatch(..)
    , ScrollDirection(..)
    , renderPipeline
    , runEffect
    , setTitle
    )

import Callback exposing (Callback(..))
import Concourse
import Concourse.Build
import Concourse.BuildPlan
import Concourse.BuildPrep
import Concourse.BuildResources
import Concourse.BuildStatus
import Concourse.Info
import Concourse.Job
import Concourse.Pagination exposing (Page, Paginated)
import Concourse.Pipeline
import Concourse.PipelineStatus
import Concourse.Resource
import Concourse.User
import Dashboard.APIData
import Dashboard.Group
import Dashboard.Models
import Dom
import Favicon
import Http
import Json.Encode
import Navigation
import Process
<<<<<<< HEAD
import QueryString
=======
import RemoteData
>>>>>>> 13ff4433
import Resource.Models exposing (VersionId, VersionToggleAction(..))
import Routes
import Scroll
import Task
import Time exposing (Time)
import Window


port setTitle : String -> Cmd msg


port renderPipeline : ( Json.Encode.Value, Json.Encode.Value ) -> Cmd msg


port pinTeamNames : Dashboard.Group.StickyHeaderConfig -> Cmd msg


port tooltip : ( String, String ) -> Cmd msg


port tooltipHd : ( String, String ) -> Cmd msg


port resetPipelineFocus : () -> Cmd msg


port loadToken : () -> Cmd msg


port saveToken : String -> Cmd msg


port requestLoginRedirect : String -> Cmd msg


type LayoutDispatch
    = TopBar Int
    | SubPage Int
    | Layout


type Effect
    = FetchJob Concourse.JobIdentifier
    | FetchJobs Concourse.PipelineIdentifier
    | FetchJobBuilds Concourse.JobIdentifier (Maybe Page)
    | FetchResource Concourse.ResourceIdentifier
    | FetchVersionedResources Concourse.ResourceIdentifier (Maybe Page)
    | FetchResources Concourse.PipelineIdentifier
    | FetchBuildResources Concourse.BuildId
    | FetchPipeline Concourse.PipelineIdentifier
    | FetchVersion
    | FetchInputTo Concourse.VersionedResourceIdentifier
    | FetchOutputOf Concourse.VersionedResourceIdentifier
    | FetchData
    | FetchUser
    | FetchBuild Time Int Int
    | FetchJobBuild Int Concourse.JobBuildIdentifier
    | FetchBuildJobDetails Concourse.JobIdentifier
    | FetchBuildHistory Concourse.JobIdentifier (Maybe Page)
    | FetchBuildPrep Time Int Int
    | FetchBuildPlan Concourse.BuildId
    | FetchBuildPlanAndResources Concourse.BuildId
    | GetCurrentTime
    | DoTriggerBuild Concourse.JobIdentifier String
    | DoAbortBuild Int Concourse.CSRFToken
    | PauseJob Concourse.JobIdentifier String
    | UnpauseJob Concourse.JobIdentifier String
    | ResetPipelineFocus
    | RenderPipeline Json.Encode.Value Json.Encode.Value
    | RedirectToLogin
    | NavigateTo String
    | SetTitle String
    | ModifyUrl String
    | DoPinVersion Concourse.VersionedResourceIdentifier Concourse.CSRFToken
    | DoUnpinVersion Concourse.ResourceIdentifier Concourse.CSRFToken
    | DoToggleVersion VersionToggleAction VersionId Concourse.CSRFToken
    | DoCheck Concourse.ResourceIdentifier Concourse.CSRFToken
    | SendTokenToFly String Int
    | SendTogglePipelineRequest { pipeline : Dashboard.Models.Pipeline, csrfToken : Concourse.CSRFToken }
    | ShowTooltip ( String, String )
    | ShowTooltipHd ( String, String )
    | SendOrderPipelinesRequest String (List Dashboard.Models.Pipeline) Concourse.CSRFToken
    | SendLogOutRequest
    | GetScreenSize
    | PinTeamNames Dashboard.Group.StickyHeaderConfig
    | Scroll ScrollDirection
    | SetFavIcon (Maybe Concourse.BuildStatus)
    | SaveToken String
    | LoadToken
    | ForceFocus String


type ScrollDirection
    = ToWindowTop
    | Down
    | Up
    | ToWindowBottom
    | Builds Float
    | ToCurrentBuild


runEffect : Effect -> Cmd Callback
runEffect effect =
    case effect of
        FetchJob id ->
            fetchJob id

        FetchJobs id ->
            fetchJobs id

        FetchJobBuilds id page ->
            fetchJobBuilds id page

        FetchResource id ->
            fetchResource id

        FetchVersionedResources id paging ->
            fetchVersionedResources id paging

        FetchResources id ->
            fetchResources id

        FetchBuildResources id ->
            fetchBuildResources id

        FetchPipeline id ->
            fetchPipeline id

        FetchVersion ->
            fetchVersion

        FetchInputTo id ->
            fetchInputTo id

        FetchOutputOf id ->
            fetchOutputOf id

        FetchData ->
            fetchData

        GetCurrentTime ->
            Task.perform GotCurrentTime Time.now

        DoTriggerBuild id csrf ->
            triggerBuild id csrf

        PauseJob id csrf ->
            pauseJob id csrf

        UnpauseJob id csrf ->
            unpauseJob id csrf

        RedirectToLogin ->
            requestLoginRedirect ""

        NavigateTo newUrl ->
            Navigation.newUrl newUrl

        ResetPipelineFocus ->
            resetPipelineFocus ()

        RenderPipeline jobs resources ->
            renderPipeline ( jobs, resources )

        SetTitle newTitle ->
            setTitle newTitle

        DoPinVersion version csrfToken ->
            Task.attempt VersionPinned <|
                Concourse.Resource.pinVersion version csrfToken

        DoUnpinVersion id csrfToken ->
            Task.attempt VersionUnpinned <|
                Concourse.Resource.unpinVersion id csrfToken

        DoToggleVersion action id csrfToken ->
            Concourse.Resource.enableDisableVersionedResource
                (action == Enable)
                id
                csrfToken
                |> Task.attempt (VersionToggled action id)

        DoCheck rid csrfToken ->
            Task.attempt Checked <|
                Concourse.Resource.check rid csrfToken

        SendTokenToFly authToken flyPort ->
            sendTokenToFly authToken flyPort

        ModifyUrl url ->
            Navigation.modifyUrl url

        SendTogglePipelineRequest { pipeline, csrfToken } ->
            togglePipelinePaused { pipeline = pipeline, csrfToken = csrfToken }

        ShowTooltip ( teamName, pipelineName ) ->
            tooltip ( teamName, pipelineName )

        ShowTooltipHd ( teamName, pipelineName ) ->
            tooltipHd ( teamName, pipelineName )

        SendOrderPipelinesRequest teamName pipelines csrfToken ->
            orderPipelines teamName pipelines csrfToken

        SendLogOutRequest ->
            Task.attempt LoggedOut Concourse.User.logOut

        GetScreenSize ->
            Task.perform ScreenResized Window.size

        PinTeamNames stickyHeaderConfig ->
            pinTeamNames stickyHeaderConfig

        FetchBuild delay browsingIndex buildId ->
            fetchBuild delay browsingIndex buildId

        FetchJobBuild browsingIndex jbi ->
            fetchJobBuild browsingIndex jbi

        FetchBuildJobDetails buildJob ->
            fetchBuildJobDetails buildJob

        FetchBuildHistory job page ->
            fetchBuildHistory job page

        FetchBuildPrep delay browsingIndex buildId ->
            fetchBuildPrep delay browsingIndex buildId

        FetchBuildPlanAndResources buildId ->
            fetchBuildPlanAndResources buildId

        FetchBuildPlan buildId ->
            fetchBuildPlan buildId

        FetchUser ->
            fetchUser

        SetFavIcon status ->
            setFavicon status

        DoAbortBuild buildId csrfToken ->
            abortBuild buildId csrfToken

        Scroll dir ->
            Task.perform (always EmptyCallback) (scrollInDirection dir)

        SaveToken tokenValue ->
            saveToken tokenValue

        LoadToken ->
            loadToken ()

        ForceFocus dom ->
            Dom.focus dom
                |> Task.attempt (always EmptyCallback)


fetchJobBuilds : Concourse.JobIdentifier -> Maybe Concourse.Pagination.Page -> Cmd Callback
fetchJobBuilds jobIdentifier page =
    Task.attempt JobBuildsFetched <|
        Concourse.Build.fetchJobBuilds jobIdentifier page


fetchJob : Concourse.JobIdentifier -> Cmd Callback
fetchJob jobIdentifier =
    Task.attempt JobFetched <|
        Concourse.Job.fetchJob jobIdentifier


fetchResource : Concourse.ResourceIdentifier -> Cmd Callback
fetchResource resourceIdentifier =
    Task.attempt ResourceFetched <|
        Concourse.Resource.fetchResource resourceIdentifier


fetchVersionedResources : Concourse.ResourceIdentifier -> Maybe Page -> Cmd Callback
fetchVersionedResources resourceIdentifier page =
    Concourse.Resource.fetchVersionedResources resourceIdentifier page
        |> Task.map ((,) page)
        |> Task.attempt VersionedResourcesFetched


fetchBuildResources : Concourse.BuildId -> Cmd Callback
fetchBuildResources buildIdentifier =
    Concourse.BuildResources.fetch buildIdentifier
        |> Task.map ((,) buildIdentifier)
        |> Task.attempt BuildResourcesFetched


fetchResources : Concourse.PipelineIdentifier -> Cmd Callback
fetchResources pid =
    Task.attempt ResourcesFetched <| Concourse.Resource.fetchResourcesRaw pid


fetchJobs : Concourse.PipelineIdentifier -> Cmd Callback
fetchJobs pid =
    Task.attempt JobsFetched <| Concourse.Job.fetchJobsRaw pid


fetchUser : Cmd Callback
fetchUser =
    Task.attempt UserFetched Concourse.User.fetchUser


fetchVersion : Cmd Callback
fetchVersion =
    Concourse.Info.fetch
        |> Task.map .version
        |> Task.attempt VersionFetched


fetchPipeline : Concourse.PipelineIdentifier -> Cmd Callback
fetchPipeline pipelineIdentifier =
    Task.attempt PipelineFetched <|
        Concourse.Pipeline.fetchPipeline pipelineIdentifier


fetchInputTo : VersionId -> Cmd Callback
fetchInputTo versionId =
    Concourse.Resource.fetchInputTo versionId
        |> Task.map ((,) versionId)
        |> Task.attempt InputToFetched


fetchOutputOf : VersionId -> Cmd Callback
fetchOutputOf versionId =
    Concourse.Resource.fetchOutputOf versionId
        |> Task.map ((,) versionId)
        |> Task.attempt OutputOfFetched


triggerBuild : Concourse.JobIdentifier -> Concourse.CSRFToken -> Cmd Callback
triggerBuild job csrfToken =
    Task.attempt BuildTriggered <|
        Concourse.Job.triggerBuild job csrfToken


pauseJob : Concourse.JobIdentifier -> Concourse.CSRFToken -> Cmd Callback
pauseJob jobIdentifier csrfToken =
    Task.attempt PausedToggled <|
        Concourse.Job.pause jobIdentifier csrfToken


unpauseJob : Concourse.JobIdentifier -> Concourse.CSRFToken -> Cmd Callback
unpauseJob jobIdentifier csrfToken =
    Task.attempt PausedToggled <|
        Concourse.Job.unpause jobIdentifier csrfToken


sendTokenToFly : String -> Int -> Cmd Callback
sendTokenToFly authToken flyPort =
    Http.request
        { method = "GET"
        , headers = []
        , url = Routes.tokenToFlyRoute authToken flyPort
        , body = Http.emptyBody
        , expect = Http.expectStringResponse (\_ -> Ok ())
        , timeout = Nothing
        , withCredentials = False
        }
        |> Http.send (\r -> TokenSentToFly (r == Ok ()))


fetchData : Cmd Callback
fetchData =
    Dashboard.APIData.remoteData
        |> Task.map2 (,) Time.now
        |> Task.attempt APIDataFetched


togglePipelinePaused : { pipeline : Dashboard.Models.Pipeline, csrfToken : Concourse.CSRFToken } -> Cmd Callback
togglePipelinePaused { pipeline, csrfToken } =
    Task.attempt (always EmptyCallback) <|
        if pipeline.status == Concourse.PipelineStatus.PipelineStatusPaused then
            Concourse.Pipeline.unpause pipeline.teamName pipeline.name csrfToken

        else
            Concourse.Pipeline.pause pipeline.teamName pipeline.name csrfToken


orderPipelines : String -> List Dashboard.Models.Pipeline -> Concourse.CSRFToken -> Cmd Callback
orderPipelines teamName pipelines csrfToken =
    Task.attempt (always EmptyCallback) <|
        Concourse.Pipeline.order teamName (List.map .name pipelines) csrfToken


fetchBuildJobDetails : Concourse.JobIdentifier -> Cmd Callback
fetchBuildJobDetails buildJob =
    Task.attempt BuildJobDetailsFetched <|
        Concourse.Job.fetchJob buildJob


fetchBuild : Time -> Int -> Int -> Cmd Callback
fetchBuild delay browsingIndex buildId =
    Process.sleep delay
        |> Task.andThen (always <| Concourse.Build.fetch buildId)
        |> Task.map ((,) browsingIndex)
        |> Task.attempt BuildFetched


fetchJobBuild : Int -> Concourse.JobBuildIdentifier -> Cmd Callback
fetchJobBuild browsingIndex jbi =
    Concourse.Build.fetchJobBuild jbi
        |> Task.map ((,) browsingIndex)
        |> Task.attempt BuildFetched


fetchBuildHistory : Concourse.JobIdentifier -> Maybe Concourse.Pagination.Page -> Cmd Callback
fetchBuildHistory job page =
    Task.attempt BuildHistoryFetched <|
        Concourse.Build.fetchJobBuilds job page


fetchBuildPrep : Time -> Int -> Int -> Cmd Callback
fetchBuildPrep delay browsingIndex buildId =
    Process.sleep delay
        |> Task.andThen (always <| Concourse.BuildPrep.fetch buildId)
        |> Task.map ((,) browsingIndex)
        |> Task.attempt BuildPrepFetched


fetchBuildPlanAndResources : Concourse.BuildId -> Cmd Callback
fetchBuildPlanAndResources buildId =
    Task.map2 (,) (Concourse.BuildPlan.fetch buildId) (Concourse.BuildResources.fetch buildId)
        |> Task.attempt (PlanAndResourcesFetched buildId)


fetchBuildPlan : Concourse.BuildId -> Cmd Callback
fetchBuildPlan buildId =
    Concourse.BuildPlan.fetch buildId
        |> Task.map (\p -> ( p, Concourse.BuildResources.empty ))
        |> Task.attempt (PlanAndResourcesFetched buildId)


setFavicon : Maybe Concourse.BuildStatus -> Cmd Callback
setFavicon status =
    let
        iconName =
            case status of
                Just status ->
                    "/public/images/favicon-" ++ Concourse.BuildStatus.show status ++ ".png"

                Nothing ->
                    "/public/images/favicon.png"
    in
    Favicon.set iconName
        |> Task.perform (always EmptyCallback)


abortBuild : Int -> Concourse.CSRFToken -> Cmd Callback
abortBuild buildId csrfToken =
    Concourse.Build.abort buildId csrfToken
        |> Task.attempt BuildAborted


scrollInDirection : ScrollDirection -> Task.Task x ()
scrollInDirection dir =
    case dir of
        ToWindowTop ->
            Scroll.toWindowTop

        Down ->
            Scroll.scrollDown

        Up ->
            Scroll.scrollUp

        ToWindowBottom ->
            Scroll.toWindowBottom

        Builds delta ->
            Scroll.scroll "builds" delta

        ToCurrentBuild ->
            Scroll.scrollIntoView "#builds .current"<|MERGE_RESOLUTION|>--- conflicted
+++ resolved
@@ -30,11 +30,6 @@
 import Json.Encode
 import Navigation
 import Process
-<<<<<<< HEAD
-import QueryString
-=======
-import RemoteData
->>>>>>> 13ff4433
 import Resource.Models exposing (VersionId, VersionToggleAction(..))
 import Routes
 import Scroll
