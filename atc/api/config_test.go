package api_test

import (
	"bytes"
	"encoding/json"
	"errors"
	"io/ioutil"
	"net/http"
	"time"

	"github.com/concourse/concourse/atc"
	"github.com/concourse/concourse/atc/api/accessor/accessorfakes"
	"github.com/concourse/concourse/atc/creds/noop"
	"github.com/concourse/concourse/atc/db"
	"github.com/concourse/concourse/atc/db/dbfakes"
	"github.com/onsi/gomega/gbytes"
	"github.com/tedsuo/rata"
	"sigs.k8s.io/yaml"

	// load dummy credential manager
	_ "github.com/concourse/concourse/atc/creds/dummy"

	. "github.com/onsi/ginkgo"
	. "github.com/onsi/gomega"
)

var _ = Describe("Config API", func() {
	var (
		pipelineConfig   atc.Config
		requestGenerator *rata.RequestGenerator
		fakeaccess       *accessorfakes.FakeAccess
	)

	BeforeEach(func() {
		requestGenerator = rata.NewRequestGenerator(server.URL, atc.Routes)

		fakeaccess = new(accessorfakes.FakeAccess)

		pipelineConfig = atc.Config{
			Groups: atc.GroupConfigs{
				{
					Name:      "some-group",
					Jobs:      []string{"some-job"},
					Resources: []string{"some-resource"},
				},
			},

			VarSources: atc.VarSourceConfigs{
				{
					Name: "some",
					Type: "dummy",
					Config: map[string]interface{}{
						"vars": map[string]interface{}{},
					},
				},
			},

			Resources: atc.ResourceConfigs{
				{
					Name: "some-resource",
					Type: "some-type",
					Source: atc.Source{
						"source-config": "some-value",
					},
				},
			},

			ResourceTypes: atc.ResourceTypes{
				{
					Name:   "custom-resource",
					Type:   "custom-type",
					Source: atc.Source{"custom": "source"},
					Tags:   atc.Tags{"some-tag"},
				},
			},

			Jobs: atc.JobConfigs{
				{
					Name:   "some-job",
					Public: true,
					Serial: true,
					Plan: atc.PlanSequence{
						{
							Get:      "some-input",
							Resource: "some-resource",
							Params:   atc.Params{"some-param": "some-value"},
						},
						{
							Task:       "some-task",
							Privileged: true,
							TaskConfig: &atc.TaskConfig{
								Platform:  "linux",
								RootfsURI: "some-image",
								Run: atc.TaskRunConfig{
									Path: "/path/to/run",
								},
							},
						},
						{
							Put:      "some-output",
							Resource: "some-resource",
							Params:   atc.Params{"some-param": "some-value"},
						},
					},
				},
			},
		}
	})

	JustBeforeEach(func() {
		fakeAccessor.CreateReturns(fakeaccess)
	})

	Describe("GET /api/v1/teams/:team_name/pipelines/:name/config", func() {
		var (
			response *http.Response
		)

		JustBeforeEach(func() {
			req, err := requestGenerator.CreateRequest(atc.GetConfig, rata.Params{
				"team_name":     "a-team",
				"pipeline_name": "something-else",
			}, nil)
			Expect(err).NotTo(HaveOccurred())

			response, err = client.Do(req)
			Expect(err).NotTo(HaveOccurred())
		})

		Context("when authorized", func() {
			BeforeEach(func() {
				fakeaccess.IsAuthenticatedReturns(true)
				fakeaccess.IsAuthorizedReturns(true)
			})

			Context("when the team is found", func() {
				var fakeTeam *dbfakes.FakeTeam
				BeforeEach(func() {
					fakeTeam = new(dbfakes.FakeTeam)
					fakeTeam.NameReturns("a-team")
					dbTeamFactory.FindTeamReturns(fakeTeam, true, nil)
				})

				Context("when the pipeline is found", func() {
					var fakePipeline *dbfakes.FakePipeline
					BeforeEach(func() {
						fakePipeline = new(dbfakes.FakePipeline)
						fakePipeline.NameReturns("something-else")
						fakePipeline.ConfigVersionReturns(1)
						fakePipeline.GroupsReturns(atc.GroupConfigs{
							{
								Name:      "some-group",
								Jobs:      []string{"some-job"},
								Resources: []string{"some-resource"},
							},
						})
						fakePipeline.VarSourcesReturns(atc.VarSourceConfigs{
							{
								Name: "some",
								Type: "dummy",
								Config: map[string]interface{}{
									"vars": map[string]interface{}{},
								},
							},
						})
						fakeTeam.PipelineReturns(fakePipeline, true, nil)
					})

					Context("when the pipeline config is found", func() {
						BeforeEach(func() {
<<<<<<< HEAD
							fakeJob = new(dbfakes.FakeJob)

							fakePipeline.JobsReturns(db.Jobs{fakeJob}, nil)
						})

						Context("when the job configs are fetched", func() {
							BeforeEach(func() {
								fakeJob.ConfigReturns(atc.JobConfig{
									Name:   "some-job",
									Public: true,
									Serial: true,
									Plan: atc.PlanSequence{
										{
											Get:      "some-input",
											Resource: "some-resource",
											Params:   atc.Params{"some-param": "some-value"},
										},
										{
											Task:       "some-task",
											Privileged: true,
											TaskConfig: &atc.TaskConfig{
												Platform:  "linux",
												RootfsURI: "some-image",
												Run: atc.TaskRunConfig{
													Path: "/path/to/run",
												},
											},
										},
										{
											Put:      "some-output",
											Resource: "some-resource",
											Params:   atc.Params{"some-param": "some-value"},
										},
									},
								}, nil)
							})

							Context("when the resources are found", func() {
								var fakeResource *dbfakes.FakeResource
								BeforeEach(func() {
									fakeResource = new(dbfakes.FakeResource)
									fakeResource.NameReturns("some-resource")
									fakeResource.TypeReturns("some-type")
									fakeResource.SourceReturns(atc.Source{
										"source-config": "some-value",
									})

									fakePipeline.ResourcesReturns(db.Resources{fakeResource}, nil)
								})

								Context("when the resource types are found", func() {
									var fakeResourceType *dbfakes.FakeResourceType
									BeforeEach(func() {
										fakeResourceType = new(dbfakes.FakeResourceType)
										fakeResourceType.NameReturns("custom-resource")
										fakeResourceType.TypeReturns("custom-type")
										fakeResourceType.SourceReturns(atc.Source{"custom": "source"})
										fakeResourceType.TagsReturns(atc.Tags{"some-tag"})

										fakePipeline.ResourceTypesReturns(db.ResourceTypes{fakeResourceType}, nil)
									})

									It("returns 200", func() {
										Expect(response.StatusCode).To(Equal(http.StatusOK))
									})

									It("returns Content-Type 'application/json'", func() {
										Expect(response.Header.Get("Content-Type")).To(Equal("application/json"))
									})

									It("returns the config version as X-Concourse-Config-Version", func() {
										Expect(response.Header.Get(atc.ConfigVersionHeader)).To(Equal("1"))
									})

									It("returns the config", func() {
										var actualConfigResponse atc.ConfigResponse
										err := json.NewDecoder(response.Body).Decode(&actualConfigResponse)
										Expect(err).NotTo(HaveOccurred())

										Expect(actualConfigResponse).To(Equal(atc.ConfigResponse{
											Config: pipelineConfig,
										}))
									})
								})

								Context("when finding the resource types fails", func() {
									BeforeEach(func() {
										fakePipeline.ResourceTypesReturns(nil, errors.New("failed"))
									})

									It("returns 500", func() {
										Expect(response.StatusCode).To(Equal(http.StatusInternalServerError))
									})
								})
							})

							Context("when finding the resources fails", func() {
								BeforeEach(func() {
									fakePipeline.ResourcesReturns(nil, errors.New("failed"))
								})
=======
							fakePipeline.ConfigReturns(pipelineConfig, nil)
						})

						It("returns 200", func() {
							Expect(response.StatusCode).To(Equal(http.StatusOK))
						})

						It("returns Content-Type 'application/json'", func() {
							Expect(response.Header.Get("Content-Type")).To(Equal("application/json"))
						})

						It("returns the config version as X-Concourse-Config-Version", func() {
							Expect(response.Header.Get(atc.ConfigVersionHeader)).To(Equal("1"))
						})

						It("returns the config", func() {
							var actualConfigResponse atc.ConfigResponse
							err := json.NewDecoder(response.Body).Decode(&actualConfigResponse)
							Expect(err).NotTo(HaveOccurred())
>>>>>>> 19e9dd32

							Expect(actualConfigResponse).To(Equal(atc.ConfigResponse{
								Config: pipelineConfig,
							}))
						})

<<<<<<< HEAD
						Context("when finding the jobs configs fails", func() {
							BeforeEach(func() {
								fakeJob.ConfigReturns(atc.JobConfig{}, errors.New("failed"))
=======
						Context("when finding the config fails", func() {
							BeforeEach(func() {
								fakePipeline.ConfigReturns(atc.Config{}, errors.New("fail"))
>>>>>>> 19e9dd32
							})

							It("returns 500", func() {
								Expect(response.StatusCode).To(Equal(http.StatusInternalServerError))
							})
						})
					})
				})

				Context("when the pipeline is not found", func() {
					BeforeEach(func() {
						fakeTeam.PipelineReturns(nil, false, nil)
					})

					It("returns 404", func() {
						Expect(response.StatusCode).To(Equal(http.StatusNotFound))
					})
				})

				Context("when finding the pipeline fails", func() {
					BeforeEach(func() {
						fakeTeam.PipelineReturns(nil, false, errors.New("failed"))
					})

					It("returns 500", func() {
						Expect(response.StatusCode).To(Equal(http.StatusInternalServerError))
					})
				})
			})

			Context("when the team is not found", func() {
				BeforeEach(func() {
					dbTeamFactory.FindTeamReturns(nil, false, nil)
				})

				It("returns 404", func() {
					Expect(response.StatusCode).To(Equal(http.StatusNotFound))
				})
			})

			Context("when finding the team fails", func() {
				BeforeEach(func() {
					dbTeamFactory.FindTeamReturns(nil, false, errors.New("failed"))
				})

				It("returns 500", func() {
					Expect(response.StatusCode).To(Equal(http.StatusInternalServerError))
				})
			})
		})

		Context("when not authenticated", func() {
			BeforeEach(func() {
				fakeaccess.IsAuthenticatedReturns(false)
			})

			It("returns 401", func() {
				Expect(response.StatusCode).To(Equal(http.StatusUnauthorized))
			})
		})
	})

	Describe("PUT /api/v1/teams/:team_name/pipelines/:name/config", func() {
		var (
			request  *http.Request
			response *http.Response
		)

		BeforeEach(func() {
			var err error
			request, err = requestGenerator.CreateRequest(atc.SaveConfig, rata.Params{
				"team_name":     "a-team",
				"pipeline_name": "a-pipeline",
			}, nil)
			Expect(err).NotTo(HaveOccurred())
		})

		JustBeforeEach(func() {
			var err error
			response, err = client.Do(request)
			Expect(err).NotTo(HaveOccurred())
		})

		Context("when authorized", func() {
			BeforeEach(func() {
				fakeaccess.IsAuthenticatedReturns(true)
				fakeaccess.IsAuthorizedReturns(true)
			})

			Context("when a config version is specified", func() {
				BeforeEach(func() {
					request.Header.Set(atc.ConfigVersionHeader, "42")
				})

				Context("when the config is malformed", func() {
					Context("JSON", func() {
						BeforeEach(func() {
							request.Header.Set("Content-Type", "application/json")
							request.Body = gbytes.BufferWithBytes([]byte(`{`))
						})

						It("returns 400", func() {
							Expect(response.StatusCode).To(Equal(http.StatusBadRequest))
						})

						It("returns Content-Type 'application/json'", func() {
							Expect(response.Header.Get("Content-Type")).To(Equal("application/json"))
						})

						It("returns error JSON", func() {
							Expect(ioutil.ReadAll(response.Body)).To(MatchJSON(`
								{
									"errors": [
										"malformed config: error converting YAML to JSON: yaml: line 1: did not find expected node content"
									]
								}`))
						})

						It("does not save anything", func() {
							Expect(dbTeam.SavePipelineCallCount()).To(Equal(0))
						})
					})

					Context("YAML", func() {
						BeforeEach(func() {
							request.Header.Set("Content-Type", "application/x-yaml")
							request.Body = gbytes.BufferWithBytes([]byte(`{`))
						})

						It("returns 400", func() {
							Expect(response.StatusCode).To(Equal(http.StatusBadRequest))
						})

						It("returns Content-Type 'application/json'", func() {
							Expect(response.Header.Get("Content-Type")).To(Equal("application/json"))
						})

						It("returns error JSON", func() {
							Expect(ioutil.ReadAll(response.Body)).To(MatchJSON(`
								{
									"errors": [
										"malformed config: error converting YAML to JSON: yaml: line 1: did not find expected node content"
									]
								}`))
						})

						It("does not save anything", func() {
							Expect(dbTeam.SavePipelineCallCount()).To(Equal(0))
						})
					})
				})

				Context("when the config is valid", func() {
					Context("JSON", func() {
						BeforeEach(func() {
							request.Header.Set("Content-Type", "application/json")

							payload, err := json.Marshal(pipelineConfig)
							Expect(err).NotTo(HaveOccurred())

							request.Body = gbytes.BufferWithBytes(payload)
						})

						It("returns 200", func() {
							Expect(response.StatusCode).To(Equal(http.StatusOK))
						})

						It("notifies the scanner to run", func() {
							Expect(dbTeamFactory.NotifyResourceScannerCallCount()).To(Equal(1))
						})

						It("returns Content-Type 'application/json'", func() {
							Expect(response.Header.Get("Content-Type")).To(Equal("application/json"))
						})

						It("saves it initially paused", func() {
							Expect(dbTeam.SavePipelineCallCount()).To(Equal(1))

							name, savedConfig, id, initiallyPaused := dbTeam.SavePipelineArgsForCall(0)
							Expect(name).To(Equal("a-pipeline"))
							Expect(savedConfig).To(Equal(pipelineConfig))
							Expect(id).To(Equal(db.ConfigVersion(42)))
							Expect(initiallyPaused).To(BeTrue())
						})

						Context("and saving it fails", func() {
							BeforeEach(func() {
								dbTeam.SavePipelineReturns(nil, false, errors.New("oh no!"))
							})

							It("returns 500", func() {
								Expect(response.StatusCode).To(Equal(http.StatusInternalServerError))
							})

							It("returns the error in the response body", func() {
								Expect(ioutil.ReadAll(response.Body)).To(Equal([]byte("failed to save config: oh no!")))
							})
						})

						Context("when it's the first time the pipeline has been created", func() {
							BeforeEach(func() {
								returnedPipeline := new(dbfakes.FakePipeline)
								dbTeam.SavePipelineReturns(returnedPipeline, true, nil)
							})

							It("returns 201", func() {
								Expect(response.StatusCode).To(Equal(http.StatusCreated))
							})

							It("does not notify the scanner to run", func() {
								Expect(dbTeamFactory.NotifyResourceScannerCallCount()).To(Equal(0))
							})
						})

						Context("when the config is invalid", func() {
							BeforeEach(func() {
								pipelineConfig.Groups[0].Resources = []string{"missing-resource"}
								payload, err := json.Marshal(pipelineConfig)
								Expect(err).NotTo(HaveOccurred())
								request.Body = gbytes.BufferWithBytes(payload)
							})

							It("returns 400", func() {
								Expect(response.StatusCode).To(Equal(http.StatusBadRequest))
							})

							It("returns Content-Type 'application/json'", func() {
								Expect(response.Header.Get("Content-Type")).To(Equal("application/json"))
							})

							It("returns error JSON", func() {
								Expect(ioutil.ReadAll(response.Body)).To(MatchJSON(`
								{
									"errors": [
										"invalid groups:\n\tgroup 'some-group' has unknown resource 'missing-resource'\n"
									]
								}`))
							})

							It("does not save it", func() {
								Expect(dbTeam.SavePipelineCallCount()).To(Equal(0))
							})
						})
					})

					Context("YAML", func() {
						BeforeEach(func() {
							request.Header.Set("Content-Type", "application/x-yaml")

							payload, err := yaml.Marshal(pipelineConfig)
							Expect(err).NotTo(HaveOccurred())

							request.Body = gbytes.BufferWithBytes(payload)
						})

						It("returns 200", func() {
							Expect(response.StatusCode).To(Equal(http.StatusOK))
						})

						It("notifies the scanner to run", func() {
							Expect(dbTeamFactory.NotifyResourceScannerCallCount()).To(Equal(1))
						})

						It("returns Content-Type 'application/json'", func() {
							Expect(response.Header.Get("Content-Type")).To(Equal("application/json"))
						})

						It("saves it initially paused", func() {
							Expect(dbTeam.SavePipelineCallCount()).To(Equal(1))

							name, savedConfig, id, initiallyPaused := dbTeam.SavePipelineArgsForCall(0)
							Expect(name).To(Equal("a-pipeline"))
							Expect(savedConfig).To(Equal(pipelineConfig))
							Expect(id).To(Equal(db.ConfigVersion(42)))
							Expect(initiallyPaused).To(BeTrue())
						})

						Context("when the payload contains suspicious types", func() {
							BeforeEach(func() {
								payload := `---
resources:
- name: some-resource
  type: some-type
  check_every: 10s
  check_timeout: 1m
jobs:
- name: some-job
  plan:
  - get: some-resource
  - task: some-task
    config:
      platform: linux
      run:
        path: ls
      params:
        FOO: true
        BAR: 1
        BAZ: 1.9`

								request.Header.Set("Content-Type", "application/x-yaml")
								request.Body = ioutil.NopCloser(bytes.NewBufferString(payload))
							})

							It("returns 200", func() {
								Expect(response.StatusCode).To(Equal(http.StatusOK))
							})

							It("returns Content-Type 'application/json'", func() {
								Expect(response.Header.Get("Content-Type")).To(Equal("application/json"))
							})

							It("saves it", func() {
								Expect(dbTeam.SavePipelineCallCount()).To(Equal(1))

								name, savedConfig, id, initiallyPaused := dbTeam.SavePipelineArgsForCall(0)
								Expect(name).To(Equal("a-pipeline"))
								Expect(savedConfig).To(Equal(atc.Config{
									Resources: []atc.ResourceConfig{
										{
											Name:         "some-resource",
											Type:         "some-type",
											Source:       nil,
											CheckEvery:   "10s",
											CheckTimeout: "1m",
										},
									},
									Jobs: atc.JobConfigs{
										{
											Name: "some-job",
											Plan: atc.PlanSequence{
												{
													Get: "some-resource",
												},
												{
													Task: "some-task",
													TaskConfig: &atc.TaskConfig{
														Platform: "linux",

														Run: atc.TaskRunConfig{
															Path: "ls",
														},

														Params: atc.TaskEnv{
															"FOO": "true",
															"BAR": "1",
															"BAZ": "1.9",
														},
													},
												},
											},
										},
									},
								}))
								Expect(id).To(Equal(db.ConfigVersion(42)))
								Expect(initiallyPaused).To(BeTrue())
							})
						})

						Describe("test validate cred params when the check_creds param is set in request", func() {
							var (
								payload string
							)

							BeforeEach(func() {
								query := request.URL.Query()
								query.Add(atc.SaveConfigCheckCreds, "")
								request.URL.RawQuery = query.Encode()
							})

							ExpectCredsValidationPass := func() {
								Context("when the param exists in creds manager", func() {
									BeforeEach(func() {
										fakeSecretManager.GetReturns("this-string-value-doesn't-matter", nil, true, nil)
									})

									It("passes validation", func() {
										Expect(dbTeam.SavePipelineCallCount()).To(Equal(1))
									})

									It("returns 200 ok", func() {
										Expect(response.StatusCode).To(Equal(http.StatusOK))
									})
								})
							}

							ExpectCredsValidationFail := func() {
								Context("when the param does not exist in creds manager", func() {
									BeforeEach(func() {
										fakeSecretManager.GetReturns(nil, nil, false, nil)
									})

									It("fail validation", func() {
										Expect(dbTeam.SavePipelineCallCount()).To(Equal(0))
									})

									It("returns 400", func() {
										Expect(response.StatusCode).To(Equal(http.StatusBadRequest))
									})

								})
							}
							Context("when there is param in resource type config", func() {
								BeforeEach(func() {
									payload = `---
resource_types:
- name: some-type
  type: some-base-resource-type
  source:
    FOO: ((BAR))`

									request.Header.Set("Content-Type", "application/x-yaml")
									request.Body = ioutil.NopCloser(bytes.NewBufferString(payload))
								})

								ExpectCredsValidationPass()
								ExpectCredsValidationFail()
							})

							Context("when there is param in resource source config", func() {
								BeforeEach(func() {
									payload = `---
resources:
- name: some-resource
  type: some-type
  source:
    FOO: ((BAR))
jobs:
- name: some-job
  plan:
  - get: some-resource`

									request.Header.Set("Content-Type", "application/x-yaml")
									request.Body = ioutil.NopCloser(bytes.NewBufferString(payload))
								})

								ExpectCredsValidationPass()
								ExpectCredsValidationFail()
							})

							Context("when there is param in resource webhook token", func() {
								BeforeEach(func() {
									payload = `---
resources:
- name: some-resource
  type: some-type
  webhook_token: ((BAR))
jobs:
- name: some-job
  plan:
  - get: some-resource`

									request.Header.Set("Content-Type", "application/x-yaml")
									request.Body = ioutil.NopCloser(bytes.NewBufferString(payload))
								})

								ExpectCredsValidationPass()
								ExpectCredsValidationFail()
							})

							Context("when it contains task that uses external config file and params in task params", func() {
								BeforeEach(func() {
									payload = `---
resources:
- name: some-resource
  type: some-type
  check_every: 10s
jobs:
- name: some-job
  plan:
  - get: some-resource
  - task: some-task
    file: some-resource/config.yml
    params:
      FOO: ((BAR))`

									request.Header.Set("Content-Type", "application/x-yaml")
									request.Body = ioutil.NopCloser(bytes.NewBufferString(payload))
								})

								ExpectCredsValidationPass()
								ExpectCredsValidationFail()
							})

							Context("when it contains task that uses external config file and params in task vars", func() {
								BeforeEach(func() {
									payload = `---
resources:
- name: some-resource
  type: some-type
  check_every: 10s
jobs:
- name: some-job
  plan:
  - get: some-resource
  - task: some-task
    file: some-resource/config.yml
    vars:
      FOO: ((BAR))`

									request.Header.Set("Content-Type", "application/x-yaml")
									request.Body = ioutil.NopCloser(bytes.NewBufferString(payload))
								})

								ExpectCredsValidationPass()
								ExpectCredsValidationFail()
							})
						})

						Context("when it contains credentials to be interpolated", func() {
							var (
								payloadAsConfig atc.Config
								payload         string
							)

							BeforeEach(func() {
								payload = `---
resources:
- name: some-resource
  type: some-type
  check_every: 10s
jobs:
- name: some-job
  plan:
  - get: some-resource
  - task: some-task
    config:
      platform: linux
      run:
        path: ls
      params:
        FOO: ((BAR))`
								payloadAsConfig = atc.Config{Resources: []atc.ResourceConfig{
									{
										Name:       "some-resource",
										Type:       "some-type",
										Source:     nil,
										CheckEvery: "10s",
									},
								},
									Jobs: atc.JobConfigs{
										{
											Name: "some-job",
											Plan: atc.PlanSequence{
												{
													Get: "some-resource",
												},
												{
													Task: "some-task",
													TaskConfig: &atc.TaskConfig{
														Platform: "linux",

														Run: atc.TaskRunConfig{
															Path: "ls",
														},

														Params: atc.TaskEnv{
															"FOO": "((BAR))",
														},
													},
												},
											},
										},
									},
								}

								request.Header.Set("Content-Type", "application/x-yaml")
								request.Body = ioutil.NopCloser(bytes.NewBufferString(payload))
							})

							Context("when the check_creds param is set", func() {
								BeforeEach(func() {
									query := request.URL.Query()
									query.Add(atc.SaveConfigCheckCreds, "")
									request.URL.RawQuery = query.Encode()
								})

								Context("when the credential exists in the credential manager", func() {
									BeforeEach(func() {
										fakeSecretManager.GetReturns("this-string-value-doesn't-matter", nil, true, nil)
									})

									It("passes validation and saves it un-interpolated", func() {
										Expect(dbTeam.SavePipelineCallCount()).To(Equal(1))

										name, savedConfig, id, initiallyPaused := dbTeam.SavePipelineArgsForCall(0)
										Expect(name).To(Equal("a-pipeline"))
										Expect(savedConfig).To(Equal(payloadAsConfig))
										Expect(id).To(Equal(db.ConfigVersion(42)))
										Expect(initiallyPaused).To(BeTrue())
									})

									It("returns 200", func() {
										Expect(response.StatusCode).To(Equal(http.StatusOK))
									})
								})

								Context("when the credential does not exist in the credential manager", func() {
									BeforeEach(func() {
										fakeSecretManager.GetReturns(nil, nil, false, nil) // nil value, nil expiration, not found, no error
									})

									It("returns 400", func() {
										Expect(response.StatusCode).To(Equal(http.StatusBadRequest))
									})

									It("returns the credential name that was missing", func() {
										Expect(ioutil.ReadAll(response.Body)).To(MatchJSON(`{"errors":["credential validation failed\n\n1 error occurred:\n\t* failed to interpolate task config: undefined vars: BAR\n\n"]}`))
									})
								})

								Context("when a credentials manager is not used", func() {
									BeforeEach(func() {
										fakeSecretManager.GetStub = func(secretPath string) (interface{}, *time.Time, bool, error) {
											return noop.Noop{}.Get(secretPath)
										}
									})

									It("returns 400", func() {
										Expect(response.StatusCode).To(Equal(http.StatusBadRequest))
									})

									It("returns the credential name that was missing", func() {
										Expect(ioutil.ReadAll(response.Body)).To(MatchJSON(`{"errors":["credential validation failed\n\n1 error occurred:\n\t* failed to interpolate task config: undefined vars: BAR\n\n"]}`))
									})
								})
							})

						})

						Context("when it's the first time the pipeline has been created", func() {
							BeforeEach(func() {
								returnedPipeline := new(dbfakes.FakePipeline)
								dbTeam.SavePipelineReturns(returnedPipeline, true, nil)
							})

							It("returns 201", func() {
								Expect(response.StatusCode).To(Equal(http.StatusCreated))
							})

							It("does not notify the scanner to run", func() {
								Expect(dbTeamFactory.NotifyResourceScannerCallCount()).To(Equal(0))
							})
						})

						Context("and saving it fails", func() {
							BeforeEach(func() {
								dbTeam.SavePipelineReturns(nil, false, errors.New("oh no!"))
							})

							It("returns 500", func() {
								Expect(response.StatusCode).To(Equal(http.StatusInternalServerError))
							})

							It("returns the error in the response body", func() {
								Expect(ioutil.ReadAll(response.Body)).To(Equal([]byte("failed to save config: oh no!")))
							})
						})

						Context("when the config is invalid", func() {
							BeforeEach(func() {
								pipelineConfig.Groups[0].Resources = []string{"missing-resource"}
								payload, err := json.Marshal(pipelineConfig)
								Expect(err).NotTo(HaveOccurred())
								request.Body = gbytes.BufferWithBytes(payload)
							})

							It("returns 400", func() {
								Expect(response.StatusCode).To(Equal(http.StatusBadRequest))
							})

							It("returns Content-Type 'application/json'", func() {
								Expect(response.Header.Get("Content-Type")).To(Equal("application/json"))
							})

							It("returns error JSON", func() {
								Expect(ioutil.ReadAll(response.Body)).To(MatchJSON(`
								{
									"errors": [
										"invalid groups:\n\tgroup 'some-group' has unknown resource 'missing-resource'\n"
									]
								}`))
							})

							It("does not save it", func() {
								Expect(dbTeam.SavePipelineCallCount()).To(BeZero())
							})
						})
					})
				})

				Context("when the Content-Type is unsupported", func() {
					BeforeEach(func() {
						request.Header.Set("Content-Type", "application/x-toml")

						payload, err := yaml.Marshal(pipelineConfig)
						Expect(err).NotTo(HaveOccurred())

						request.Body = gbytes.BufferWithBytes(payload)
					})

					It("returns Unsupported Media Type", func() {
						Expect(response.StatusCode).To(Equal(http.StatusUnsupportedMediaType))
					})

					It("does not save it", func() {
						Expect(dbTeam.SavePipelineCallCount()).To(Equal(0))
					})
				})

				Context("when the config contains extra keys at the toplevel", func() {
					BeforeEach(func() {
						request.Header.Set("Content-Type", "application/json")

						remoraPayload, err := json.Marshal(map[string]interface{}{
							"extra": "noooooo",

							"meta": map[string]interface{}{
								"whoa": "lol",
							},

							"jobs": []map[string]interface{}{
								{
									"name":   "some-job",
									"public": true,
									"plan":   atc.PlanSequence{},
								},
							},
						})
						Expect(err).NotTo(HaveOccurred())

						request.Body = gbytes.BufferWithBytes(remoraPayload)
					})

					It("returns 200", func() {
						Expect(response.StatusCode).To(Equal(http.StatusOK))
					})

					It("returns Content-Type 'application/json'", func() {
						Expect(response.Header.Get("Content-Type")).To(Equal("application/json"))
					})

					It("saves it", func() {
						Expect(dbTeam.SavePipelineCallCount()).To(Equal(1))

						name, savedConfig, id, initiallyPaused := dbTeam.SavePipelineArgsForCall(0)
						Expect(name).To(Equal("a-pipeline"))
						Expect(savedConfig).To(Equal(atc.Config{
							Jobs: atc.JobConfigs{
								{
									Name:   "some-job",
									Public: true,
									Plan:   atc.PlanSequence{},
								},
							},
						}))
						Expect(id).To(Equal(db.ConfigVersion(42)))
						Expect(initiallyPaused).To(BeTrue())
					})
				})

				Context("when the config contains extra keys nested under a valid key", func() {
					BeforeEach(func() {
						request.Header.Set("Content-Type", "application/json")

						remoraPayload, err := json.Marshal(map[string]interface{}{
							"extra": "noooooo",

							"jobs": []map[string]interface{}{
								{
									"name":  "some-job",
									"pubic": true,
									"plan":  atc.PlanSequence{},
								},
							},
						})
						Expect(err).NotTo(HaveOccurred())

						request.Body = gbytes.BufferWithBytes(remoraPayload)
					})

					It("returns 400", func() {
						Expect(response.StatusCode).To(Equal(http.StatusBadRequest))
					})

					It("returns Content-Type 'application/json'", func() {
						Expect(response.Header.Get("Content-Type")).To(Equal("application/json"))
					})

					It("returns an error in the response body", func() {
						Expect(ioutil.ReadAll(response.Body)).To(ContainSubstring(`malformed config: error unmarshaling JSON: while decoding JSON: json: unknown field \"pubic\"`))
					})

					It("does not save it", func() {
						Expect(dbTeam.SavePipelineCallCount()).To(Equal(0))
					})
				})
			})

			Context("when a config version is malformed", func() {
				BeforeEach(func() {
					request.Header.Set(atc.ConfigVersionHeader, "forty-two")
				})

				It("returns 400", func() {
					Expect(response.StatusCode).To(Equal(http.StatusBadRequest))
				})

				It("returns Content-Type 'application/json'", func() {
					Expect(response.Header.Get("Content-Type")).To(Equal("application/json"))
				})

				It("returns an error in the response body", func() {
					Expect(ioutil.ReadAll(response.Body)).To(MatchJSON(`
							{
								"errors": [
									"config version is malformed: expected integer"
								]
							}`))
				})

				It("does not save it", func() {
					Expect(dbTeam.SavePipelineCallCount()).To(Equal(0))
				})
			})
		})

		Context("when not authenticated", func() {
			BeforeEach(func() {
				fakeaccess.IsAuthenticatedReturns(false)
			})

			It("returns 401", func() {
				Expect(response.StatusCode).To(Equal(http.StatusUnauthorized))
			})

			It("does not save the config", func() {
				Expect(dbTeam.SavePipelineCallCount()).To(Equal(0))
			})
		})
	})
})<|MERGE_RESOLUTION|>--- conflicted
+++ resolved
@@ -168,108 +168,6 @@
 
 					Context("when the pipeline config is found", func() {
 						BeforeEach(func() {
-<<<<<<< HEAD
-							fakeJob = new(dbfakes.FakeJob)
-
-							fakePipeline.JobsReturns(db.Jobs{fakeJob}, nil)
-						})
-
-						Context("when the job configs are fetched", func() {
-							BeforeEach(func() {
-								fakeJob.ConfigReturns(atc.JobConfig{
-									Name:   "some-job",
-									Public: true,
-									Serial: true,
-									Plan: atc.PlanSequence{
-										{
-											Get:      "some-input",
-											Resource: "some-resource",
-											Params:   atc.Params{"some-param": "some-value"},
-										},
-										{
-											Task:       "some-task",
-											Privileged: true,
-											TaskConfig: &atc.TaskConfig{
-												Platform:  "linux",
-												RootfsURI: "some-image",
-												Run: atc.TaskRunConfig{
-													Path: "/path/to/run",
-												},
-											},
-										},
-										{
-											Put:      "some-output",
-											Resource: "some-resource",
-											Params:   atc.Params{"some-param": "some-value"},
-										},
-									},
-								}, nil)
-							})
-
-							Context("when the resources are found", func() {
-								var fakeResource *dbfakes.FakeResource
-								BeforeEach(func() {
-									fakeResource = new(dbfakes.FakeResource)
-									fakeResource.NameReturns("some-resource")
-									fakeResource.TypeReturns("some-type")
-									fakeResource.SourceReturns(atc.Source{
-										"source-config": "some-value",
-									})
-
-									fakePipeline.ResourcesReturns(db.Resources{fakeResource}, nil)
-								})
-
-								Context("when the resource types are found", func() {
-									var fakeResourceType *dbfakes.FakeResourceType
-									BeforeEach(func() {
-										fakeResourceType = new(dbfakes.FakeResourceType)
-										fakeResourceType.NameReturns("custom-resource")
-										fakeResourceType.TypeReturns("custom-type")
-										fakeResourceType.SourceReturns(atc.Source{"custom": "source"})
-										fakeResourceType.TagsReturns(atc.Tags{"some-tag"})
-
-										fakePipeline.ResourceTypesReturns(db.ResourceTypes{fakeResourceType}, nil)
-									})
-
-									It("returns 200", func() {
-										Expect(response.StatusCode).To(Equal(http.StatusOK))
-									})
-
-									It("returns Content-Type 'application/json'", func() {
-										Expect(response.Header.Get("Content-Type")).To(Equal("application/json"))
-									})
-
-									It("returns the config version as X-Concourse-Config-Version", func() {
-										Expect(response.Header.Get(atc.ConfigVersionHeader)).To(Equal("1"))
-									})
-
-									It("returns the config", func() {
-										var actualConfigResponse atc.ConfigResponse
-										err := json.NewDecoder(response.Body).Decode(&actualConfigResponse)
-										Expect(err).NotTo(HaveOccurred())
-
-										Expect(actualConfigResponse).To(Equal(atc.ConfigResponse{
-											Config: pipelineConfig,
-										}))
-									})
-								})
-
-								Context("when finding the resource types fails", func() {
-									BeforeEach(func() {
-										fakePipeline.ResourceTypesReturns(nil, errors.New("failed"))
-									})
-
-									It("returns 500", func() {
-										Expect(response.StatusCode).To(Equal(http.StatusInternalServerError))
-									})
-								})
-							})
-
-							Context("when finding the resources fails", func() {
-								BeforeEach(func() {
-									fakePipeline.ResourcesReturns(nil, errors.New("failed"))
-								})
-=======
 							fakePipeline.ConfigReturns(pipelineConfig, nil)
 						})
 
@@ -289,22 +187,15 @@
 							var actualConfigResponse atc.ConfigResponse
 							err := json.NewDecoder(response.Body).Decode(&actualConfigResponse)
 							Expect(err).NotTo(HaveOccurred())
->>>>>>> 19e9dd32
 
 							Expect(actualConfigResponse).To(Equal(atc.ConfigResponse{
 								Config: pipelineConfig,
 							}))
 						})
 
-<<<<<<< HEAD
-						Context("when finding the jobs configs fails", func() {
-							BeforeEach(func() {
-								fakeJob.ConfigReturns(atc.JobConfig{}, errors.New("failed"))
-=======
 						Context("when finding the config fails", func() {
 							BeforeEach(func() {
 								fakePipeline.ConfigReturns(atc.Config{}, errors.New("fail"))
->>>>>>> 19e9dd32
 							})
 
 							It("returns 500", func() {
