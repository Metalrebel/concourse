package db_test

import (
	"context"
	"time"

	"github.com/concourse/concourse/atc"
	"github.com/concourse/concourse/atc/db"
	"github.com/concourse/concourse/atc/db/dbfakes"
	. "github.com/onsi/ginkgo"
	. "github.com/onsi/gomega"
)

var _ = Describe("CheckFactory", func() {
	var (
		err error
	)

<<<<<<< HEAD
=======
	BeforeEach(func() {
		setupTx, err := dbConn.Begin()
		Expect(err).ToNot(HaveOccurred())

		brt := db.BaseResourceType{
			Name: "some-base-resource-type",
		}

		_, err = brt.FindOrCreate(setupTx, false)
		Expect(err).NotTo(HaveOccurred())
		Expect(setupTx.Commit()).To(Succeed())

		resourceConfigScope, err = defaultResource.SetResourceConfig(atc.Source{"some": "repository"}, atc.VersionedResourceTypes{})
		Expect(err).NotTo(HaveOccurred())

		metadata = db.CheckMetadata{
			TeamID:               defaultTeam.ID(),
			TeamName:             defaultTeam.Name(),
			PipelineID:           defaultPipeline.ID(),
			PipelineName:         defaultPipeline.Name(),
			PipelineInstanceVars: defaultPipeline.InstanceVars(),
			ResourceConfigID:     resourceConfigScope.ResourceConfig().ID(),
			BaseResourceTypeID:   resourceConfigScope.ResourceConfig().OriginBaseResourceType().ID,
		}
	})

	Describe("Check", func() {
		var created, found bool
		var check, foundCheck db.Check

		BeforeEach(func() {
			check, created, err = checkFactory.CreateCheck(
				resourceConfigScope.ID(),
				false,
				atc.Plan{Check: &atc.CheckPlan{Name: "some-name", Type: "some-type"}},
				metadata,
				map[string]string{"fake": "span"},
			)
			Expect(created).To(BeTrue())
			Expect(err).NotTo(HaveOccurred())
		})

		JustBeforeEach(func() {
			foundCheck, found, err = checkFactory.Check(check.ID())
		})

		It("succeeds", func() {
			Expect(found).To(BeTrue())
			Expect(err).NotTo(HaveOccurred())
		})

		It("returns the db check", func() {
			Expect(foundCheck).To(Equal(check))
		})
	})

>>>>>>> a7b49ad2
	Describe("TryCreateCheck", func() {
		var (
			created bool
			build   db.Build

			fakeResource      *dbfakes.FakeResource
			fakeResourceType  *dbfakes.FakeResourceType
			fakeResourceTypes db.ResourceTypes
			fromVersion       atc.Version
			manuallyTriggered bool

			checkPlan atc.CheckPlan
			fakeBuild *dbfakes.FakeBuild
		)

		BeforeEach(func() {
			fromVersion = atc.Version{"from": "version"}

			checkPlan = atc.CheckPlan{
				Type:   "doesnt-matter",
				Source: atc.Source{"doesnt": "matter"},
			}

			fakeResource = new(dbfakes.FakeResource)
			fakeResource.NameReturns("some-name")
			fakeResource.TagsReturns([]string{"tag-a", "tag-b"})
			fakeResource.SourceReturns(atc.Source{"some": "source"})
			fakeResource.PipelineIDReturns(defaultPipeline.ID())
			fakeResource.PipelineNameReturns(defaultPipeline.Name())
			fakeResource.PipelineInstanceVarsReturns(defaultPipeline.InstanceVars())
			fakeResource.PipelineReturns(defaultPipeline, true, nil)
			fakeResource.CheckPlanReturns(checkPlan)

			fakeBuild = new(dbfakes.FakeBuild)
			fakeResource.CreateBuildReturns(fakeBuild, true, nil)

			fakeResourceType = new(dbfakes.FakeResourceType)
			fakeResourceType.NameReturns("some-type")
			fakeResourceType.TypeReturns("some-base-type")
			fakeResourceType.TagsReturns([]string{"some-tag"})
			fakeResourceType.SourceReturns(atc.Source{"some": "type-source"})
			fakeResourceType.PipelineIDReturns(defaultPipeline.ID())
			fakeResourceType.PipelineNameReturns(defaultPipeline.Name())
			fakeResourceType.PipelineInstanceVarsReturns(defaultPipeline.InstanceVars())
			fakeResourceType.PipelineReturns(defaultPipeline, true, nil)

			fakeResourceTypes = db.ResourceTypes{fakeResourceType}
			manuallyTriggered = false
		})

		JustBeforeEach(func() {
			build, created, err = checkFactory.TryCreateCheck(context.TODO(), fakeResource, fakeResourceTypes, fromVersion, manuallyTriggered)
		})

		Context("when the resource parent type is not a custom type", func() {
			BeforeEach(func() {
				fakeResource.TypeReturns("base-type")
			})

			It("returns the build", func() {
				Expect(err).NotTo(HaveOccurred())
				Expect(created).To(BeTrue())
				Expect(build).To(Equal(fakeBuild))
			})

			It("starts the build with the check plan", func() {
				Expect(fakeBuild.StartCallCount()).To(Equal(1))
				plan := fakeBuild.StartArgsForCall(0)
				Expect(plan.ID).ToNot(BeEmpty())
				Expect(plan.Check).To(Equal(&checkPlan))
			})

			Context("after starting", func() {
				BeforeEach(func() {
					fakeBuild.ReloadStub = func() (bool, error) {
						fakeBuild.StatusReturns(db.BuildStatusStarted)
						return true, nil
					}
				})

				It("reloads the build so that it returns a started build", func() {
					Expect(build.Status()).To(Equal(db.BuildStatusStarted))
				})
			})

			Context("when the interval has not elapsed", func() {
				BeforeEach(func() {
					fakeResource.LastCheckEndTimeReturns(time.Now().Add(defaultCheckInterval))
				})

				It("does not create a build for the resource", func() {
					Expect(fakeResource.CheckPlanCallCount()).To(Equal(0))
					Expect(fakeResource.CreateBuildCallCount()).To(Equal(0))
				})

				Context("but the check is manually triggered", func() {
					BeforeEach(func() {
						manuallyTriggered = true
					})

					It("creates the build anyway", func() {
						Expect(fakeResource.CheckPlanCallCount()).To(Equal(1))
						Expect(fakeResource.CreateBuildCallCount()).To(Equal(1))
					})
				})
			})

			Context("when a build is not created", func() {
				BeforeEach(func() {
					fakeResource.CreateBuildReturns(nil, false, nil)
				})

				It("returns false", func() {
					Expect(err).NotTo(HaveOccurred())
					Expect(created).To(BeFalse())
					Expect(build).To(BeNil())
				})
			})
		})

		Context("when the resource has a webhook configured", func() {
			BeforeEach(func() {
				fakeResource.HasWebhookReturns(true)
			})

			It("creates a check plan with the default webhook interval", func() {
				Expect(fakeResource.CheckPlanCallCount()).To(Equal(1))
				version, interval, timeout, types := fakeResource.CheckPlanArgsForCall(0)
				Expect(version).To(Equal(atc.Version{"from": "version"}))
				Expect(interval).To(Equal(defaultWebhookCheckInterval))
				Expect(timeout).To(Equal(defaultCheckTimeout))
				Expect(types).To(BeNil())
			})

			Context("when the default webhook interval has not elapsed", func() {
				BeforeEach(func() {
					fakeResource.LastCheckEndTimeReturns(time.Now().Add(-(defaultWebhookCheckInterval / 2)))
				})

				It("does not create a build for the resource", func() {
					Expect(fakeResource.CheckPlanCallCount()).To(Equal(0))
					Expect(fakeResource.CreateBuildCallCount()).To(Equal(0))
				})
			})
		})

		Context("when an interval and timeout are specified", func() {
			BeforeEach(func() {
				fakeResource.CheckEveryReturns("42s")
				fakeResource.CheckTimeoutReturns("12s")
			})

			It("sets them in the check plan", func() {
				Expect(fakeResource.CheckPlanCallCount()).To(Equal(1))
				version, interval, timeout, types := fakeResource.CheckPlanArgsForCall(0)
				Expect(version).To(Equal(atc.Version{"from": "version"}))
				Expect(interval).To(Equal(42 * time.Second))
				Expect(timeout).To(Equal(12 * time.Second))
				Expect(types).To(BeNil())
			})
		})

		Context("when the interval is not parseable", func() {
			BeforeEach(func() {
				fakeResource.CheckEveryReturns("not-a-duration")
			})

			It("errors", func() {
				Expect(err).To(HaveOccurred())
			})
		})

		Context("when the timeout is not parseable", func() {
			BeforeEach(func() {
				fakeResource.CheckTimeoutReturns("not-a-duration")
			})

			It("errors", func() {
				Expect(err).To(HaveOccurred())
			})
		})

		Context("when the resource has a parent type", func() {
			BeforeEach(func() {
				fakeResource.TypeReturns("custom-type")
				fakeResource.PipelineIDReturns(1)
				fakeResourceType.NameReturns("custom-type")
				fakeResourceType.PipelineIDReturns(1)
			})

			Context("when the parent type has no version", func() {
				BeforeEach(func() {
					fakeResourceType.VersionReturns(nil)
				})

				It("errors", func() {
					Expect(err).To(HaveOccurred())
				})
			})

			Context("when the parent type has a version", func() {
				BeforeEach(func() {
					fakeResourceType.VersionReturns(atc.Version{"some": "version"})
				})

<<<<<<< HEAD
				Context("when the parent type's interval has not elapsed", func() {
					BeforeEach(func() {
						fakeResourceType.LastCheckEndTimeReturns(time.Now().Add(defaultCheckInterval))
					})
=======
			BeforeEach(func() {
				defaultPipeline, _, err = defaultTeam.SavePipeline(defaultPipelineRef, atc.Config{
					Resources: atc.ResourceConfigs{
						{
							Name: "some-resource",
							Type: "some-base-resource-type",
							Source: atc.Source{
								"some": "source",
							},
						},
						{
							Name: "some-other-resource",
							Type: "some-base-resource-type",
							Source: atc.Source{
								"some": "other-source",
							},
						},
					},
				}, db.ConfigVersion(1), false)
				Expect(err).NotTo(HaveOccurred())
>>>>>>> a7b49ad2

					It("does not create a build for the parent type", func() {
						Expect(fakeResourceType.CheckPlanCallCount()).To(Equal(0))
						Expect(fakeResourceType.CreateBuildCallCount()).To(Equal(0))
					})
				})

				Context("when the parent type's interval has elapsed", func() {
					BeforeEach(func() {
						fakeResourceType.LastCheckEndTimeReturns(time.Now().Add(-defaultCheckInterval))
						fakeResource.LastCheckEndTimeReturns(time.Now().Add(-defaultCheckInterval))
					})

					It("creates a check plan", func() {
						Expect(fakeResource.CheckPlanCallCount()).To(Equal(1))
						version, interval, timeout, types := fakeResource.CheckPlanArgsForCall(0)
						Expect(version).To(Equal(atc.Version{"from": "version"}))
						Expect(interval).To(Equal(defaultCheckInterval))
						Expect(timeout).To(Equal(defaultCheckTimeout))
						Expect(types).To(Equal(fakeResourceTypes))
					})

					It("returns the build", func() {
						Expect(err).NotTo(HaveOccurred())
						Expect(created).To(BeTrue())
						Expect(build).To(Equal(fakeBuild))
					})

					It("starts the build with the check plan", func() {
						Expect(fakeBuild.StartCallCount()).To(Equal(1))
						plan := fakeBuild.StartArgsForCall(0)
						Expect(plan.ID).ToNot(BeEmpty())
						Expect(plan.Check).To(Equal(&checkPlan))
					})

					Context("after starting", func() {
						BeforeEach(func() {
							fakeBuild.ReloadStub = func() (bool, error) {
								fakeBuild.StatusReturns(db.BuildStatusStarted)
								return true, nil
							}
						})

						It("reloads the build so that it returns a started build", func() {
							Expect(build.Status()).To(Equal(db.BuildStatusStarted))
						})
					})
				})
			})
		})
	})

	Describe("Resources", func() {
		var (
			resources []db.Resource
		)

		JustBeforeEach(func() {
			resources, err = checkFactory.Resources()
			Expect(err).NotTo(HaveOccurred())
		})

		It("include resources in return", func() {
			Expect(resources).To(HaveLen(1))
			Expect(resources[0].Name()).To(Equal("some-resource"))
		})

		Context("when the resource is not active", func() {
			BeforeEach(func() {
				_, err = dbConn.Exec(`UPDATE resources SET active = false`)
				Expect(err).NotTo(HaveOccurred())
			})

			It("does not return the resource", func() {
				Expect(resources).To(HaveLen(0))
			})
		})

		Context("when the resource pipeline is paused", func() {
			BeforeEach(func() {
				_, err = dbConn.Exec(`UPDATE pipelines SET paused = true`)
				Expect(err).NotTo(HaveOccurred())
			})

			It("does not return the resource", func() {
				Expect(resources).To(HaveLen(0))
			})
		})
	})

	Describe("ResourceTypes", func() {
		var (
			resourceTypes db.ResourceTypes
		)

		JustBeforeEach(func() {
			resourceTypes, err = checkFactory.ResourceTypes()
			Expect(err).NotTo(HaveOccurred())
		})

		It("include resource types in return", func() {
			Expect(resourceTypes).To(HaveLen(1))
			Expect(resourceTypes[0].Name()).To(Equal("some-type"))
		})

		Context("when the resource type is not active", func() {
			BeforeEach(func() {
				_, err = dbConn.Exec(`UPDATE resource_types SET active = false`)
				Expect(err).NotTo(HaveOccurred())
			})

			It("does not return the resource type", func() {
				Expect(resourceTypes).To(HaveLen(0))
			})
		})
	})
})<|MERGE_RESOLUTION|>--- conflicted
+++ resolved
@@ -16,65 +16,6 @@
 		err error
 	)
 
-<<<<<<< HEAD
-=======
-	BeforeEach(func() {
-		setupTx, err := dbConn.Begin()
-		Expect(err).ToNot(HaveOccurred())
-
-		brt := db.BaseResourceType{
-			Name: "some-base-resource-type",
-		}
-
-		_, err = brt.FindOrCreate(setupTx, false)
-		Expect(err).NotTo(HaveOccurred())
-		Expect(setupTx.Commit()).To(Succeed())
-
-		resourceConfigScope, err = defaultResource.SetResourceConfig(atc.Source{"some": "repository"}, atc.VersionedResourceTypes{})
-		Expect(err).NotTo(HaveOccurred())
-
-		metadata = db.CheckMetadata{
-			TeamID:               defaultTeam.ID(),
-			TeamName:             defaultTeam.Name(),
-			PipelineID:           defaultPipeline.ID(),
-			PipelineName:         defaultPipeline.Name(),
-			PipelineInstanceVars: defaultPipeline.InstanceVars(),
-			ResourceConfigID:     resourceConfigScope.ResourceConfig().ID(),
-			BaseResourceTypeID:   resourceConfigScope.ResourceConfig().OriginBaseResourceType().ID,
-		}
-	})
-
-	Describe("Check", func() {
-		var created, found bool
-		var check, foundCheck db.Check
-
-		BeforeEach(func() {
-			check, created, err = checkFactory.CreateCheck(
-				resourceConfigScope.ID(),
-				false,
-				atc.Plan{Check: &atc.CheckPlan{Name: "some-name", Type: "some-type"}},
-				metadata,
-				map[string]string{"fake": "span"},
-			)
-			Expect(created).To(BeTrue())
-			Expect(err).NotTo(HaveOccurred())
-		})
-
-		JustBeforeEach(func() {
-			foundCheck, found, err = checkFactory.Check(check.ID())
-		})
-
-		It("succeeds", func() {
-			Expect(found).To(BeTrue())
-			Expect(err).NotTo(HaveOccurred())
-		})
-
-		It("returns the db check", func() {
-			Expect(foundCheck).To(Equal(check))
-		})
-	})
-
->>>>>>> a7b49ad2
 	Describe("TryCreateCheck", func() {
 		var (
 			created bool
@@ -280,33 +221,10 @@
 					fakeResourceType.VersionReturns(atc.Version{"some": "version"})
 				})
 
-<<<<<<< HEAD
 				Context("when the parent type's interval has not elapsed", func() {
 					BeforeEach(func() {
 						fakeResourceType.LastCheckEndTimeReturns(time.Now().Add(defaultCheckInterval))
 					})
-=======
-			BeforeEach(func() {
-				defaultPipeline, _, err = defaultTeam.SavePipeline(defaultPipelineRef, atc.Config{
-					Resources: atc.ResourceConfigs{
-						{
-							Name: "some-resource",
-							Type: "some-base-resource-type",
-							Source: atc.Source{
-								"some": "source",
-							},
-						},
-						{
-							Name: "some-other-resource",
-							Type: "some-base-resource-type",
-							Source: atc.Source{
-								"some": "other-source",
-							},
-						},
-					},
-				}, db.ConfigVersion(1), false)
-				Expect(err).NotTo(HaveOccurred())
->>>>>>> a7b49ad2
 
 					It("does not create a build for the parent type", func() {
 						Expect(fakeResourceType.CheckPlanCallCount()).To(Equal(0))
