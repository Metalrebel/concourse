package db

import (
	"database/sql"
	"encoding/json"
	"errors"
	"fmt"
	"strconv"
	"time"

	"code.cloudfoundry.org/lager"
	sq "github.com/Masterminds/squirrel"
	"github.com/concourse/concourse/atc"
	"github.com/concourse/concourse/atc/db/encryption"
	"github.com/concourse/concourse/atc/db/lock"
	"github.com/concourse/concourse/atc/event"
	"github.com/lib/pq"
)

const schema = "exec.v2"

type BuildInput struct {
	Name       string
	Version    atc.Version
	ResourceID int

	FirstOccurrence bool
	ResolveError    string
}

type BuildOutput struct {
	Name    string
	Version atc.Version
}

type BuildStatus string

const (
	BuildStatusPending   BuildStatus = "pending"
	BuildStatusStarted   BuildStatus = "started"
	BuildStatusAborted   BuildStatus = "aborted"
	BuildStatusSucceeded BuildStatus = "succeeded"
	BuildStatusFailed    BuildStatus = "failed"
	BuildStatusErrored   BuildStatus = "errored"
)

var buildsQuery = psql.Select("b.id, b.name, b.job_id, b.team_id, b.status, b.manually_triggered, b.scheduled, b.schema, b.private_plan, b.public_plan, b.create_time, b.start_time, b.end_time, b.reap_time, j.name, b.pipeline_id, p.name, t.name, b.nonce, b.drained, b.aborted, b.completed").
	From("builds b").
	JoinClause("LEFT OUTER JOIN jobs j ON b.job_id = j.id").
	JoinClause("LEFT OUTER JOIN pipelines p ON b.pipeline_id = p.id").
	JoinClause("LEFT OUTER JOIN teams t ON b.team_id = t.id")

var minMaxIdQuery = psql.Select("COALESCE(MAX(b.id), 0)", "COALESCE(MIN(b.id), 0)").
	From("builds as b")

//go:generate counterfeiter . Build

type Build interface {
	ID() int
	Name() string
	JobID() int
	JobName() string
	PipelineID() int
	PipelineName() string
	TeamID() int
	TeamName() string
	Schema() string
	PrivatePlan() atc.Plan
	PublicPlan() *json.RawMessage
	HasPlan() bool
	Status() BuildStatus
	StartTime() time.Time
	IsNewerThanLastCheckOf(input Resource) bool
	EndTime() time.Time
	ReapTime() time.Time
	IsManuallyTriggered() bool
	IsScheduled() bool
	IsRunning() bool
	IsCompleted() bool

	Reload() (bool, error)

	AcquireTrackingLock(logger lager.Logger, interval time.Duration) (lock.Lock, bool, error)

	Interceptible() (bool, error)
	Preparation() (BuildPreparation, bool, error)

	Start(atc.Plan) (bool, error)
	Finish(BuildStatus) error

	SetInterceptible(bool) error

	Events(uint) (EventSource, error)
	SaveEvent(event atc.Event) error

	Artifacts() ([]WorkerArtifact, error)
	Artifact(artifactID int) (WorkerArtifact, error)

	SaveOutput(string, atc.Source, atc.VersionedResourceTypes, atc.Version, ResourceConfigMetadataFields, string, string) error
	AdoptInputsAndPipes() ([]BuildInput, bool, error)

	Resources() ([]BuildInput, []BuildOutput, error)
	SaveImageResourceVersion(UsedResourceCache) error

	Pipeline() (Pipeline, bool, error)

	Delete() (bool, error)
	MarkAsAborted() error
	IsAborted() bool
	AbortNotifier() (Notifier, error)

	IsDrained() bool
	SetDrained(bool) error
}

type build struct {
	id        int
	name      string
	status    BuildStatus
	scheduled bool

	teamID   int
	teamName string

	pipelineID   int
	pipelineName string
	jobID        int
	jobName      string

	isManuallyTriggered bool

	schema      string
	privatePlan atc.Plan
	publicPlan  *json.RawMessage

	createTime time.Time
	startTime  time.Time
	endTime    time.Time
	reapTime   time.Time

	conn        Conn
	lockFactory lock.LockFactory
	drained     bool
	aborted     bool
	completed   bool
}

var ErrBuildDisappeared = errors.New("build disappeared from db")
var ErrBuildHasNoPipeline = errors.New("build has no pipeline")
var ErrBuildArtifactNotFound = errors.New("build artifact not found")

type ResourceNotFoundInPipeline struct {
	Resource string
	Pipeline string
}

func (r ResourceNotFoundInPipeline) Error() string {
	return fmt.Sprintf("resource %s not found in pipeline %s", r.Resource, r.Pipeline)
}

func (b *build) ID() int                      { return b.id }
func (b *build) Name() string                 { return b.name }
func (b *build) JobID() int                   { return b.jobID }
func (b *build) JobName() string              { return b.jobName }
func (b *build) PipelineID() int              { return b.pipelineID }
func (b *build) PipelineName() string         { return b.pipelineName }
func (b *build) TeamID() int                  { return b.teamID }
func (b *build) TeamName() string             { return b.teamName }
func (b *build) IsManuallyTriggered() bool    { return b.isManuallyTriggered }
func (b *build) Schema() string               { return b.schema }
func (b *build) PrivatePlan() atc.Plan        { return b.privatePlan }
func (b *build) PublicPlan() *json.RawMessage { return b.publicPlan }
func (b *build) HasPlan() bool                { return string(*b.publicPlan) != "{}" }
func (b *build) IsNewerThanLastCheckOf(input Resource) bool {
	return b.createTime.After(input.LastCheckEndTime())
}
func (b *build) StartTime() time.Time { return b.startTime }
func (b *build) EndTime() time.Time   { return b.endTime }
func (b *build) ReapTime() time.Time  { return b.reapTime }
func (b *build) Status() BuildStatus  { return b.status }
func (b *build) IsScheduled() bool    { return b.scheduled }
func (b *build) IsDrained() bool      { return b.drained }
func (b *build) IsRunning() bool      { return !b.completed }
func (b *build) IsAborted() bool      { return b.aborted }
func (b *build) IsCompleted() bool    { return b.completed }

func (b *build) Reload() (bool, error) {
	row := buildsQuery.Where(sq.Eq{"b.id": b.id}).
		RunWith(b.conn).
		QueryRow()

	err := scanBuild(b, row, b.conn.EncryptionStrategy())
	if err != nil {
		if err == sql.ErrNoRows {
			return false, nil
		}
		return false, err
	}

	return true, nil
}

func (b *build) Interceptible() (bool, error) {
	var interceptible bool

	err := psql.Select("interceptible").
		From("builds").
		Where(sq.Eq{
			"id": b.id,
		}).
		RunWith(b.conn).
		QueryRow().Scan(&interceptible)

	if err != nil {
		return true, err
	}

	return interceptible, nil
}

func (b *build) SetInterceptible(i bool) error {
	rows, err := psql.Update("builds").
		Set("interceptible", i).
		Where(sq.Eq{
			"id": b.id,
		}).
		RunWith(b.conn).
		Exec()
	if err != nil {
		return err
	}

	affected, err := rows.RowsAffected()
	if err != nil {
		return err
	}

	if affected == 0 {
		return ErrBuildDisappeared
	}

	return nil
}

func (b *build) Start(plan atc.Plan) (bool, error) {
	tx, err := b.conn.Begin()
	if err != nil {
		return false, err
	}

	defer Rollback(tx)

	metadata, err := json.Marshal(plan)
	if err != nil {
		return false, err
	}

	encryptedPlan, nonce, err := b.conn.EncryptionStrategy().Encrypt([]byte(metadata))
	if err != nil {
		return false, err
	}

	var startTime time.Time

	err = psql.Update("builds").
		Set("status", BuildStatusStarted).
		Set("start_time", sq.Expr("now()")).
		Set("schema", schema).
		Set("private_plan", encryptedPlan).
		Set("public_plan", plan.Public()).
		Set("nonce", nonce).
		Where(sq.Eq{
			"id":      b.id,
			"status":  "pending",
			"aborted": false,
		}).
		Suffix("RETURNING start_time").
		RunWith(tx).
		QueryRow().
		Scan(&startTime)
	if err != nil {
		if err == sql.ErrNoRows {
			return false, nil
		}
		return false, err
	}

	err = b.saveEvent(tx, event.Status{
		Status: atc.StatusStarted,
		Time:   startTime.Unix(),
	})
	if err != nil {
		return false, err
	}

	if b.jobID != 0 {
		err = updateNextBuildForJob(tx, b.jobID)
		if err != nil {
			return false, err
		}
	}

	err = tx.Commit()
	if err != nil {
		return false, err
	}

	err = b.conn.Bus().Notify(buildEventsChannel(b.id))
	if err != nil {
		return false, err
	}

	return true, nil
}

func (b *build) Finish(status BuildStatus) error {
	tx, err := b.conn.Begin()
	if err != nil {
		return err
	}

	defer Rollback(tx)

	var endTime time.Time

	err = psql.Update("builds").
		Set("status", status).
		Set("end_time", sq.Expr("now()")).
		Set("completed", true).
		Set("private_plan", nil).
		Set("nonce", nil).
		Where(sq.Eq{"id": b.id}).
		Suffix("RETURNING end_time").
		RunWith(tx).
		QueryRow().
		Scan(&endTime)
	if err != nil {
		return err
	}

	err = b.saveEvent(tx, event.Status{
		Status: atc.BuildStatus(status),
		Time:   endTime.Unix(),
	})
	if err != nil {
		return err
	}

	_, err = tx.Exec(fmt.Sprintf(`
		DROP SEQUENCE %s
	`, buildEventSeq(b.id)))
	if err != nil {
		return err
	}

	if b.jobID != 0 && status == BuildStatusSucceeded {
		_, err = psql.Delete("build_image_resource_caches birc USING builds b").
			Where(sq.Expr("birc.build_id = b.id")).
			Where(sq.Lt{"build_id": b.id}).
			Where(sq.Eq{"b.job_id": b.jobID}).
			RunWith(tx).
			Exec()
		if err != nil {
			return err
		}

		rows, err := psql.Select("o.resource_id", "o.version_md5").
			From("build_resource_config_version_outputs o").
			Where(sq.Eq{
				"o.build_id": b.id,
			}).
			RunWith(tx).
			Query()
		if err != nil {
			return err
		}

		defer Close(rows)

		uniqueVersions := map[AlgorithmVersion]bool{}
		outputVersions := map[string][]string{}
		for rows.Next() {
			var resourceID int
			var version string

			err = rows.Scan(&resourceID, &version)
			if err != nil {
				return err
			}

			resourceVersion := AlgorithmVersion{
				ResourceID: resourceID,
				Version:    ResourceVersion(version),
			}

			if !uniqueVersions[resourceVersion] {
				resID := strconv.Itoa(resourceID)
				outputVersions[resID] = append(outputVersions[resID], version)

				uniqueVersions[resourceVersion] = true
			}
		}

		rows, err = psql.Select("i.resource_id", "i.version_md5").
			From("build_resource_config_version_inputs i").
			Where(sq.Eq{
				"i.build_id": b.id,
			}).
			RunWith(tx).
			Query()
		if err != nil {
			return err
		}

		defer Close(rows)

		for rows.Next() {
			var resourceID int
			var version string

			err = rows.Scan(&resourceID, &version)
			if err != nil {
				return err
			}

			resourceVersion := AlgorithmVersion{
				ResourceID: resourceID,
				Version:    ResourceVersion(version),
			}

			if !uniqueVersions[resourceVersion] {
				resID := strconv.Itoa(resourceID)
				outputVersions[resID] = append(outputVersions[resID], version)

				uniqueVersions[resourceVersion] = true
			}
		}

		outputsJSON, err := json.Marshal(outputVersions)
		if err != nil {
			return err
		}

		_, err = psql.Insert("successful_build_outputs").
			Columns("build_id", "job_id", "outputs").
			Values(b.id, b.jobID, outputsJSON).
			RunWith(tx).
			Exec()
		if err != nil {
			return err
		}
	}

	if b.jobID != 0 {
		err = updateTransitionBuildForJob(tx, b.jobID, b.id, status)
		if err != nil {
			return err
		}

		err = updateLatestCompletedBuildForJob(tx, b.jobID)
		if err != nil {
			return err
		}

		err = updateNextBuildForJob(tx, b.jobID)
		if err != nil {
			return err
		}
	}

	err = tx.Commit()
	if err != nil {
		return err
	}

	err = b.conn.Bus().Notify(buildEventsChannel(b.id))
	if err != nil {
		return err
	}

	return nil
}

func (b *build) SetDrained(drained bool) error {
	_, err := psql.Update("builds").
		Set("drained", drained).
		Where(sq.Eq{"id": b.id}).
		RunWith(b.conn).
		Exec()

	if err == nil {
		b.drained = drained
	}
	return err
}

func (b *build) Delete() (bool, error) {
	rows, err := psql.Delete("builds").
		Where(sq.Eq{
			"id": b.id,
		}).
		RunWith(b.conn).
		Exec()
	if err != nil {
		return false, err
	}

	affected, err := rows.RowsAffected()
	if err != nil {
		return false, err
	}

	if affected == 0 {
		return false, ErrBuildDisappeared
	}

	return true, nil
}

// MarkAsAborted will send the abort notification to all build abort
// channel listeners. It will set the status to aborted that will make
// AbortNotifier send notification in case if tracking ATC misses the first
// notification on abort channel.
// Setting status as aborted will also make Start() return false in case where
// build was aborted before it was started.
func (b *build) MarkAsAborted() error {
	_, err := psql.Update("builds").
		Set("aborted", true).
		Where(sq.Eq{"id": b.id}).
		RunWith(b.conn).
		Exec()
	if err != nil {
		return err
	}

	return b.conn.Bus().Notify(buildAbortChannel(b.id))
}

// AbortNotifier returns a Notifier that can be watched for when the build
// is marked as aborted. Once the build is marked as aborted it will send a
// notification to finish the build to ATC that is tracking this build.
func (b *build) AbortNotifier() (Notifier, error) {
	return newConditionNotifier(b.conn.Bus(), buildAbortChannel(b.id), func() (bool, error) {
		var aborted bool
		err := psql.Select("aborted = true").
			From("builds").
			Where(sq.Eq{"id": b.id}).
			RunWith(b.conn).
			QueryRow().
			Scan(&aborted)

		return aborted, err
	})
}

func (b *build) Pipeline() (Pipeline, bool, error) {
	if b.pipelineID == 0 {
		return nil, false, nil
	}

	row := pipelinesQuery.
		Where(sq.Eq{"p.id": b.pipelineID}).
		RunWith(b.conn).
		QueryRow()

	pipeline := newPipeline(b.conn, b.lockFactory)
	err := scanPipeline(pipeline, row)
	if err != nil {
		if err == sql.ErrNoRows {
			return nil, false, nil
		}
		return nil, false, err
	}

	return pipeline, true, nil
}

func (b *build) SaveImageResourceVersion(rc UsedResourceCache) error {
	_, err := psql.Insert("build_image_resource_caches").
		Columns("resource_cache_id", "build_id").
		Values(rc.ID(), b.id).
		RunWith(b.conn).
		Exec()
	if err != nil {
		if pqErr, ok := err.(*pq.Error); ok && pqErr.Code.Name() == pqUniqueViolationErrCode {
			return nil
		}

		return err
	}

	return nil
}

func (b *build) AcquireTrackingLock(logger lager.Logger, interval time.Duration) (lock.Lock, bool, error) {
	lock, acquired, err := b.lockFactory.Acquire(
		logger.Session("lock", lager.Data{
			"build_id": b.id,
		}),
		lock.NewBuildTrackingLockID(b.id),
	)
	if err != nil {
		return nil, false, err
	}

	if !acquired {
		return nil, false, nil
	}

	return lock, true, nil
}

func (b *build) Preparation() (BuildPreparation, bool, error) {
	if b.jobID == 0 || b.status != BuildStatusPending {
		return BuildPreparation{
			BuildID:             b.id,
			PausedPipeline:      BuildPreparationStatusNotBlocking,
			PausedJob:           BuildPreparationStatusNotBlocking,
			MaxRunningBuilds:    BuildPreparationStatusNotBlocking,
			Inputs:              map[string]BuildPreparationStatus{},
			InputsSatisfied:     BuildPreparationStatusNotBlocking,
			MissingInputReasons: MissingInputReasons{},
		}, true, nil
	}

	var (
		pausedPipeline     bool
		pausedJob          bool
		maxInFlightReached bool
		pipelineID         int
		jobName            string
	)
	err := psql.Select("p.paused, j.paused, j.max_in_flight_reached, j.pipeline_id, j.name").
		From("builds b").
		Join("jobs j ON b.job_id = j.id").
		Join("pipelines p ON j.pipeline_id = p.id").
		Where(sq.Eq{"b.id": b.id}).
		RunWith(b.conn).
		QueryRow().
		Scan(&pausedPipeline, &pausedJob, &maxInFlightReached, &pipelineID, &jobName)
	if err != nil {
		if err == sql.ErrNoRows {
			return BuildPreparation{}, false, nil
		}
		return BuildPreparation{}, false, err
	}

	pausedPipelineStatus := BuildPreparationStatusNotBlocking
	if pausedPipeline {
		pausedPipelineStatus = BuildPreparationStatusBlocking
	}

	pausedJobStatus := BuildPreparationStatusNotBlocking
	if pausedJob {
		pausedJobStatus = BuildPreparationStatusBlocking
	}

	maxInFlightReachedStatus := BuildPreparationStatusNotBlocking
	if maxInFlightReached {
		maxInFlightReachedStatus = BuildPreparationStatusBlocking
	}

	tf := NewTeamFactory(b.conn, b.lockFactory)
	t, found, err := tf.FindTeam(b.teamName)
	if err != nil {
		return BuildPreparation{}, false, err
	}

	if !found {
		return BuildPreparation{}, false, nil
	}

	pipeline, found, err := t.Pipeline(b.pipelineName)
	if err != nil {
		return BuildPreparation{}, false, err
	}

	if !found {
		return BuildPreparation{}, false, nil
	}

	job, found, err := pipeline.Job(jobName)
	if err != nil {
		return BuildPreparation{}, false, err
	}

	if !found {
		return BuildPreparation{}, false, nil
	}

	configInputs := job.Config().Inputs()

	buildInputs, err := job.GetNextBuildInputs()
	if err != nil {
		return BuildPreparation{}, false, err
	}

	resolved := true
	for _, input := range buildInputs {
		if input.ResolveError != "" {
			resolved = false
			break
		}
	}

	inputsSatisfiedStatus := BuildPreparationStatusNotBlocking
	inputs := map[string]BuildPreparationStatus{}
	missingInputReasons := MissingInputReasons{}

<<<<<<< HEAD
	for _, configInput := range configInputs {
		buildInput := BuildInput{}
		found := false
		for _, b := range buildInputs {
			if b.Name == configInput.Name {
				found = true
				buildInput = b
				break
=======
	if found {

		inputsSatisfiedStatus = BuildPreparationStatusNotBlocking

		if b.IsManuallyTriggered() {
			for _, buildInput := range nextBuildInputs {
				resource, _, err := pipeline.ResourceByID(buildInput.ResourceID)
				if err != nil {
					return BuildPreparation{}, false, err
				}

				// input is blocking if its last check time is before build create time
				if b.IsNewerThanLastCheckOf(resource) {
					inputs[buildInput.Name] = BuildPreparationStatusBlocking
					missingInputReasons.RegisterNoResourceCheckFinished(buildInput.Name)
					inputsSatisfiedStatus = BuildPreparationStatusBlocking
				} else {
					inputs[buildInput.Name] = BuildPreparationStatusNotBlocking
				}
>>>>>>> 09e7cd38
			}
		}

		if found {
			if buildInput.ResolveError == "" {
				if b.IsManuallyTriggered() {
					resource, _, err := pipeline.ResourceByID(buildInput.ResourceID)
					if err != nil {
						return BuildPreparation{}, false, err
					}

					// input is blocking if its last check time is before build create time
					if resource.LastCheckEndTime().Before(b.CreateTime()) {
						inputs[buildInput.Name] = BuildPreparationStatusBlocking
						missingInputReasons.RegisterNoResourceCheckFinished(buildInput.Name)
						inputsSatisfiedStatus = BuildPreparationStatusBlocking
					} else {
						inputs[buildInput.Name] = BuildPreparationStatusNotBlocking
					}
				} else {
					inputs[buildInput.Name] = BuildPreparationStatusNotBlocking
				}
			} else {
				inputs[configInput.Name] = BuildPreparationStatusBlocking
				missingInputReasons.RegisterResolveError(configInput.Name, buildInput.ResolveError)
				inputsSatisfiedStatus = BuildPreparationStatusBlocking
			}
		} else {
			if resolved {
				inputs[configInput.Name] = BuildPreparationStatusBlocking
				missingInputReasons.RegisterMissingInput(configInput.Name)
				inputsSatisfiedStatus = BuildPreparationStatusBlocking
			}
		}
	}

	buildPreparation := BuildPreparation{
		BuildID:             b.id,
		PausedPipeline:      pausedPipelineStatus,
		PausedJob:           pausedJobStatus,
		MaxRunningBuilds:    maxInFlightReachedStatus,
		Inputs:              inputs,
		InputsSatisfied:     inputsSatisfiedStatus,
		MissingInputReasons: missingInputReasons,
	}

	return buildPreparation, true, nil
}

func (b *build) Events(from uint) (EventSource, error) {
	notifier, err := newConditionNotifier(b.conn.Bus(), buildEventsChannel(b.id), func() (bool, error) {
		return true, nil
	})
	if err != nil {
		return nil, err
	}

	table := fmt.Sprintf("team_build_events_%d", b.teamID)
	if b.pipelineID != 0 {
		table = fmt.Sprintf("pipeline_build_events_%d", b.pipelineID)
	}

	return newBuildEventSource(
		b.id,
		table,
		b.conn,
		notifier,
		from,
	), nil
}

func (b *build) SaveEvent(event atc.Event) error {
	tx, err := b.conn.Begin()
	if err != nil {
		return err
	}

	defer Rollback(tx)

	err = b.saveEvent(tx, event)
	if err != nil {
		return err
	}

	err = tx.Commit()
	if err != nil {
		return err
	}

	return b.conn.Bus().Notify(buildEventsChannel(b.id))
}

func (b *build) Artifact(artifactID int) (WorkerArtifact, error) {

	artifact := artifact{
		conn: b.conn,
	}

	err := psql.Select("id", "name", "created_at").
		From("worker_artifacts").
		Where(sq.Eq{
			"id": artifactID,
		}).
		RunWith(b.conn).
		Scan(&artifact.id, &artifact.name, &artifact.createdAt)

	return &artifact, err
}

func (b *build) Artifacts() ([]WorkerArtifact, error) {
	artifacts := []WorkerArtifact{}

	rows, err := psql.Select("id", "name", "created_at").
		From("worker_artifacts").
		Where(sq.Eq{
			"build_id": b.id,
		}).
		RunWith(b.conn).
		Query()
	if err != nil {
		return nil, err
	}

	defer Close(rows)

	for rows.Next() {
		wa := artifact{
			conn:    b.conn,
			buildID: b.id,
		}

		err = rows.Scan(&wa.id, &wa.name, &wa.createdAt)
		if err != nil {
			return nil, err
		}

		artifacts = append(artifacts, &wa)
	}

	return artifacts, nil
}

func (b *build) SaveOutput(
	resourceType string,
	source atc.Source,
	resourceTypes atc.VersionedResourceTypes,
	version atc.Version,
	metadata ResourceConfigMetadataFields,
	outputName string,
	resourceName string,
) error {
	// We should never save outputs for builds without a Pipeline ID because
	// One-off Builds will never have Put steps. This shouldn't happen, but
	// its best to return an error just in case
	if b.pipelineID == 0 {
		return ErrBuildHasNoPipeline
	}

	pipeline, found, err := b.Pipeline()
	if err != nil {
		return err
	}

	if !found {
		return ErrBuildHasNoPipeline
	}

	resource, found, err := pipeline.Resource(resourceName)
	if err != nil {
		return err
	}

	if !found {
		return ResourceNotFoundInPipeline{resourceName, b.pipelineName}
	}

	tx, err := b.conn.Begin()
	if err != nil {
		return err
	}

	defer Rollback(tx)

	resourceConfigDescriptor, err := constructResourceConfigDescriptor(resourceType, source, resourceTypes)
	if err != nil {
		return err
	}

	resourceConfig, err := resourceConfigDescriptor.findOrCreate(tx, b.lockFactory, b.conn)
	if err != nil {
		return err
	}

	resourceConfigScope, err := findOrCreateResourceConfigScope(tx, b.conn, b.lockFactory, resourceConfig, resource, resourceTypes)
	if err != nil {
		return err
	}

	newVersion, err := saveResourceVersion(tx, resourceConfigScope, version, metadata)
	if err != nil {
		return err
	}

	versionBytes, err := json.Marshal(version)
	if err != nil {
		return err
	}

	versionJSON := string(versionBytes)

	if newVersion {
		err = incrementCheckOrder(tx, resourceConfigScope, versionJSON)
		if err != nil {
			return err
		}
	}

	_, err = psql.Insert("build_resource_config_version_outputs").
		Columns("resource_id", "build_id", "version_md5", "name").
		Values(resource.ID(), strconv.Itoa(b.id), sq.Expr("md5(?)", versionJSON), outputName).
		Suffix("ON CONFLICT DO NOTHING").
		RunWith(tx).
		Exec()

	if err != nil {
		return err
	}

	err = tx.Commit()
	if err != nil {
		return err
	}

	return nil
}

func (b *build) AdoptInputsAndPipes() ([]BuildInput, bool, error) {
	tx, err := b.conn.Begin()
	if err != nil {
		return nil, false, err
	}

	defer tx.Rollback()

	var found bool
	err = psql.Select("inputs_determined").
		From("jobs").
		Where(sq.Eq{
			"id": b.jobID,
		}).
		RunWith(tx).
		QueryRow().
		Scan(&found)
	if err != nil {
		return nil, false, err
	}

	if !found {
		return nil, false, nil
	}

	_, err = psql.Delete("build_resource_config_version_inputs").
		Where(sq.Eq{"build_id": b.id}).
		RunWith(tx).
		Exec()
	if err != nil {
		return nil, false, err
	}

	rows, err := psql.Insert("build_resource_config_version_inputs").
		Columns("resource_id", "version_md5", "name", "first_occurrence", "build_id").
		Select(psql.Select("i.resource_id", "i.version_md5", "i.input_name", "i.first_occurrence").
			Column("?", b.id).
			From("next_build_inputs i").
			Where(sq.Eq{"i.job_id": b.jobID})).
		Suffix("ON CONFLICT (build_id, resource_id, version_md5, name) DO UPDATE SET first_occurrence = EXCLUDED.first_occurrence").
		Suffix("RETURNING name, resource_id, version_md5, first_occurrence").
		RunWith(tx).
		Query()
	if err != nil {
		return nil, false, err
	}

	inputs := InputMapping{}
	for rows.Next() {
		var (
			inputName       string
			firstOccurrence bool
			versionMD5      string
			resourceID      int
		)

		err := rows.Scan(&inputName, &resourceID, &versionMD5, &firstOccurrence)
		if err != nil {
			return nil, false, err
		}

		inputs[inputName] = InputResult{
			Input: &AlgorithmInput{
				AlgorithmVersion: AlgorithmVersion{
					ResourceID: resourceID,
					Version:    ResourceVersion(versionMD5),
				},
				FirstOccurrence: firstOccurrence,
			},
		}
	}

	buildInputs := []BuildInput{}
	for inputName, input := range inputs {
		var versionBlob string

		err = psql.Select("v.version").
			From("resource_config_versions v").
			Join("resources r ON r.resource_config_scope_id = v.resource_config_scope_id").
			Where(sq.Eq{
				"v.version_md5": input.Input.Version,
				"r.id":          input.Input.ResourceID,
			}).
			RunWith(tx).
			QueryRow().
			Scan(&versionBlob)
		if err != nil {
			return nil, false, err
		}

		var version atc.Version
		err = json.Unmarshal([]byte(versionBlob), &version)
		if err != nil {
			return nil, false, err
		}

		buildInputs = append(buildInputs, BuildInput{
			Name:            inputName,
			ResourceID:      input.Input.ResourceID,
			Version:         version,
			FirstOccurrence: input.Input.FirstOccurrence,
		})
	}

	_, err = psql.Delete("build_pipes").
		Where(sq.Eq{"to_build_id": b.id}).
		RunWith(tx).
		Exec()
	if err != nil {
		return nil, false, err
	}

	_, err = psql.Insert("build_pipes").
		Columns("from_build_id", "to_build_id").
		Select(psql.Select("nbp.from_build_id").
			Column("?", b.id).
			From("next_build_pipes nbp").
			Where(sq.Eq{"nbp.to_job_id": b.jobID})).
		Suffix("ON CONFLICT DO NOTHING").
		RunWith(tx).
		Exec()
	if err != nil {
		return nil, false, err
	}

	err = tx.Commit()
	if err != nil {
		return nil, false, err
	}

	return buildInputs, true, nil
}

func (b *build) Resources() ([]BuildInput, []BuildOutput, error) {
	inputs := []BuildInput{}
	outputs := []BuildOutput{}

	rows, err := psql.Select("inputs.name", "resources.id", "versions.version", "inputs.first_occurrence").
		From("resource_config_versions versions, build_resource_config_version_inputs inputs, builds, resources").
		Where(sq.Eq{"builds.id": b.id}).
		Where(sq.NotEq{"versions.check_order": 0}).
		Where(sq.Expr("inputs.build_id = builds.id")).
		Where(sq.Expr("inputs.version_md5 = versions.version_md5")).
		Where(sq.Expr("resources.resource_config_scope_id = versions.resource_config_scope_id")).
		Where(sq.Expr("resources.id = inputs.resource_id")).
		Where(sq.Expr(`NOT EXISTS (
			SELECT 1
			FROM build_resource_config_version_outputs outputs
			WHERE outputs.version_md5 = versions.version_md5
			AND versions.resource_config_scope_id = resources.resource_config_scope_id
			AND outputs.resource_id = resources.id
			AND outputs.build_id = inputs.build_id
		)`)).
		RunWith(b.conn).
		Query()
	if err != nil {
		return nil, nil, err
	}

	defer Close(rows)

	for rows.Next() {
		var (
			inputName       string
			firstOccurrence bool
			versionBlob     string
			version         atc.Version
			resourceID      int
		)

		err = rows.Scan(&inputName, &resourceID, &versionBlob, &firstOccurrence)
		if err != nil {
			return nil, nil, err
		}

		err = json.Unmarshal([]byte(versionBlob), &version)
		if err != nil {
			return nil, nil, err
		}

		inputs = append(inputs, BuildInput{
			Name:            inputName,
			Version:         version,
			ResourceID:      resourceID,
			FirstOccurrence: firstOccurrence,
		})
	}

	rows, err = psql.Select("outputs.name", "versions.version").
		From("resource_config_versions versions, build_resource_config_version_outputs outputs, builds, resources").
		Where(sq.Eq{"builds.id": b.id}).
		Where(sq.NotEq{"versions.check_order": 0}).
		Where(sq.Expr("outputs.build_id = builds.id")).
		Where(sq.Expr("outputs.version_md5 = versions.version_md5")).
		Where(sq.Expr("outputs.resource_id = resources.id")).
		Where(sq.Expr("resources.resource_config_scope_id = versions.resource_config_scope_id")).
		RunWith(b.conn).
		Query()

	if err != nil {
		return nil, nil, err
	}

	defer Close(rows)

	for rows.Next() {
		var (
			outputName  string
			versionBlob string
			version     atc.Version
		)

		err := rows.Scan(&outputName, &versionBlob)
		if err != nil {
			return nil, nil, err
		}

		err = json.Unmarshal([]byte(versionBlob), &version)
		if err != nil {
			return nil, nil, err
		}

		outputs = append(outputs, BuildOutput{
			Name:    outputName,
			Version: version,
		})
	}

	return inputs, outputs, nil
}

func createBuildEventSeq(tx Tx, buildid int) error {
	_, err := tx.Exec(fmt.Sprintf(`
		CREATE SEQUENCE %s MINVALUE 0
	`, buildEventSeq(buildid)))
	return err
}

func buildEventSeq(buildid int) string {
	return fmt.Sprintf("build_event_id_seq_%d", buildid)
}

func scanBuild(b *build, row scannable, encryptionStrategy encryption.Strategy) error {
	var (
		jobID, pipelineID                                      sql.NullInt64
		schema, privatePlan, jobName, pipelineName, publicPlan sql.NullString
		createTime, startTime, endTime, reapTime               pq.NullTime
		nonce                                                  sql.NullString
		drained, aborted, completed                            bool
		status                                                 string
	)

	err := row.Scan(&b.id, &b.name, &jobID, &b.teamID, &status, &b.isManuallyTriggered, &b.scheduled, &schema, &privatePlan, &publicPlan, &createTime, &startTime, &endTime, &reapTime, &jobName, &pipelineID, &pipelineName, &b.teamName, &nonce, &drained, &aborted, &completed)
	if err != nil {
		return err
	}

	b.status = BuildStatus(status)
	b.jobName = jobName.String
	b.jobID = int(jobID.Int64)
	b.pipelineName = pipelineName.String
	b.pipelineID = int(pipelineID.Int64)
	b.schema = schema.String
	b.createTime = createTime.Time
	b.startTime = startTime.Time
	b.endTime = endTime.Time
	b.reapTime = reapTime.Time
	b.drained = drained
	b.aborted = aborted
	b.completed = completed

	var (
		noncense      *string
		decryptedPlan []byte
	)

	if nonce.Valid {
		noncense = &nonce.String
		decryptedPlan, err = encryptionStrategy.Decrypt(string(privatePlan.String), noncense)
		if err != nil {
			return err
		}
	} else {
		decryptedPlan = []byte(privatePlan.String)
	}

	if len(decryptedPlan) > 0 {
		err = json.Unmarshal(decryptedPlan, &b.privatePlan)
		if err != nil {
			return err
		}
	}

	if publicPlan.Valid {
		err = json.Unmarshal([]byte(publicPlan.String), &b.publicPlan)
		if err != nil {
			return err
		}
	}

	return nil
}

func (b *build) saveEvent(tx Tx, event atc.Event) error {
	payload, err := json.Marshal(event)
	if err != nil {
		return err
	}

	table := fmt.Sprintf("team_build_events_%d", b.teamID)
	if b.pipelineID != 0 {
		table = fmt.Sprintf("pipeline_build_events_%d", b.pipelineID)
	}
	_, err = psql.Insert(table).
		Columns("event_id", "build_id", "type", "version", "payload").
		Values(sq.Expr("nextval('"+buildEventSeq(b.id)+"')"), b.id, string(event.EventType()), string(event.Version()), payload).
		RunWith(tx).
		Exec()
	return err
}

func createBuild(tx Tx, build *build, vals map[string]interface{}) error {
	var buildID int
	err := psql.Insert("builds").
		SetMap(vals).
		Suffix("RETURNING id").
		RunWith(tx).
		QueryRow().
		Scan(&buildID)
	if err != nil {
		return err
	}

	err = scanBuild(build, buildsQuery.
		Where(sq.Eq{"b.id": buildID}).
		RunWith(tx).
		QueryRow(),
		build.conn.EncryptionStrategy(),
	)
	if err != nil {
		return err
	}

	return createBuildEventSeq(tx, buildID)
}

func buildStartedChannel() string {
	return fmt.Sprintf("build_started")
}

func buildEventsChannel(buildID int) string {
	return fmt.Sprintf("build_events_%d", buildID)
}

func buildAbortChannel(buildID int) string {
	return fmt.Sprintf("build_abort_%d", buildID)
}

func updateNextBuildForJob(tx Tx, jobID int) error {
	_, err := tx.Exec(`
		UPDATE jobs AS j
		SET next_build_id = (
			SELECT min(b.id)
			FROM builds b
			WHERE b.job_id = $1
			AND b.status IN ('pending', 'started')
		)
		WHERE j.id = $1
	`, jobID)
	if err != nil {
		return err
	}
	return nil
}

func updateLatestCompletedBuildForJob(tx Tx, jobID int) error {
	_, err := tx.Exec(`
		UPDATE jobs AS j
		SET latest_completed_build_id = (
			SELECT max(b.id)
			FROM builds b
			WHERE b.job_id = $1
			AND b.status NOT IN ('pending', 'started')
		)
		WHERE j.id = $1
	`, jobID)
	if err != nil {
		return err
	}

	return nil
}

func updateTransitionBuildForJob(tx Tx, jobID int, buildID int, buildStatus BuildStatus) error {
	var shouldUpdateTransition bool

	var latestID int
	var latestStatus BuildStatus
	err := psql.Select("b.id", "b.status").
		From("builds b").
		JoinClause("INNER JOIN jobs j ON j.latest_completed_build_id = b.id").
		Where(sq.Eq{"j.id": jobID}).
		RunWith(tx).
		QueryRow().
		Scan(&latestID, &latestStatus)
	if err != nil {
		if err == sql.ErrNoRows {
			// this is the first completed build; initiate transition
			shouldUpdateTransition = true
		} else {
			return err
		}
	}

	if buildID < latestID {
		// latest completed build is actually after this one, so this build
		// has no influence on the job's overall state
		//
		// this can happen when multiple builds are running at a time and the
		// later-queued ones finish earlier
		return nil
	}

	if latestStatus != buildStatus {
		// status has changed; transitioned!
		shouldUpdateTransition = true
	}

	if shouldUpdateTransition {
		_, err := psql.Update("jobs").
			Set("transition_build_id", buildID).
			Where(sq.Eq{"id": jobID}).
			RunWith(tx).
			Exec()
		if err != nil {
			return err
		}
	}

	return nil
}<|MERGE_RESOLUTION|>--- conflicted
+++ resolved
@@ -707,7 +707,6 @@
 	inputs := map[string]BuildPreparationStatus{}
 	missingInputReasons := MissingInputReasons{}
 
-<<<<<<< HEAD
 	for _, configInput := range configInputs {
 		buildInput := BuildInput{}
 		found := false
@@ -716,27 +715,6 @@
 				found = true
 				buildInput = b
 				break
-=======
-	if found {
-
-		inputsSatisfiedStatus = BuildPreparationStatusNotBlocking
-
-		if b.IsManuallyTriggered() {
-			for _, buildInput := range nextBuildInputs {
-				resource, _, err := pipeline.ResourceByID(buildInput.ResourceID)
-				if err != nil {
-					return BuildPreparation{}, false, err
-				}
-
-				// input is blocking if its last check time is before build create time
-				if b.IsNewerThanLastCheckOf(resource) {
-					inputs[buildInput.Name] = BuildPreparationStatusBlocking
-					missingInputReasons.RegisterNoResourceCheckFinished(buildInput.Name)
-					inputsSatisfiedStatus = BuildPreparationStatusBlocking
-				} else {
-					inputs[buildInput.Name] = BuildPreparationStatusNotBlocking
-				}
->>>>>>> 09e7cd38
 			}
 		}
 
@@ -749,7 +727,7 @@
 					}
 
 					// input is blocking if its last check time is before build create time
-					if resource.LastCheckEndTime().Before(b.CreateTime()) {
+					if b.IsNewerThanLastCheckOf(resource) {
 						inputs[buildInput.Name] = BuildPreparationStatusBlocking
 						missingInputReasons.RegisterNoResourceCheckFinished(buildInput.Name)
 						inputsSatisfiedStatus = BuildPreparationStatusBlocking
