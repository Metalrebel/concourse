--- conflicted
+++ resolved
@@ -136,12 +136,10 @@
 
 * @kirillbilchenko fixed a [bug](https://github.com/concourse/concourse/issues/3856) where the `concourse_workers_registered` metric would never go below 1, even when workers were pruned. #4895
 
-<<<<<<< HEAD
 #### <sub><sup><a name="4826" href"#4826">:link:</a></sup></sub> enhancement
 
 * @matthewpereira enlarged the build prep list font to match the other build log output styling. #4826
-=======
+
 #### <sub><sup><a name="4947" href="#4947">:link:</a></sup></sub> fix
 
-* @cirocosta fixed a [bug](https://github.com/concourse/concourse/issues/4932) where an error that's not specific could lead to null pointer exception during the container creation phase. #4932
->>>>>>> 6f084c18
+* @cirocosta fixed a [bug](https://github.com/concourse/concourse/issues/4932) where an error that's not specific could lead to null pointer exception during the container creation phase. #4932