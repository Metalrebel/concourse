#### <sub><sup><a name="4938" href="#4938">:link:</a></sup></sub> feature

* Include job label in build duration metrics exported to Prometheus. #4976

#### <sub><sup><a name="5023" href="#5023">:link:</a></sup></sub> fix

* The dashboard page refreshes its data every 5 seconds. Until now, it was possible (especially for admin users) for the dashboard to initiate an ever-growing number of API calls, unnecessarily consuming browser, network and API resources. Now the dashboard will not initiate a request for more data until the previous request finishes. #5023

#### <sub><sup><a name="4607" href="#4607">:link:</a></sup></sub> feature

* Add experimental support for exposing traces to [Jaeger] or [Stackdriver].

With this feature enabled (via `--tracing-(jaeger|stackdriver)-*` variables in
`concourse web`), the `web` node starts recording traces that represent the
various steps that a build goes through, sending them to the configured trace
collector. #4607

As this feature is being built using [OpenTelemetry], expect to have support for
other systems soon.

#### <sub><sup><a name="4092" href="#4092">:link:</a></sup></sub> feature

* @joshzarrabi added the `--all` flag to the `fly pause-pipeline` and
`fly unpause-pipeline` commands. This allows users to pause or unpause every
pipeline on a team at the same time. #4092

<<<<<<< HEAD
#### <sub><sup><a name="5133" href="#5133">:link:</a></sup></sub> fix

* In the case that a user has multiple roles on a team, the pills on the team headers on the dashboard now accurately reflect the logged-in user's most-privileged role on each team. #5133
=======
#### <sub><sup><a name="5118" href="#5118">:link:</a></sup></sub> feature

* Improved the performance of the dashboard by only rendering the pipeline cards that are visible. #5118
>>>>>>> fcbefc98

[OpenTelemetry]: https://opentelemetry.io/
[Jaeger]: https://www.jaegertracing.io/
[Stackdriver]: https://cloud.google.com/trace/

#### <sub><sup><a name="5160" href="#5160">:link:</a></sup></sub> fix

* Fix misuse of mount options when performing copy-on-write volumes based on
  other copy-on-write volumes 

This case could be faced when providing inputs and outputs with
overlapping paths.

* Switch CGO-based Zstd library by a pure go one

Certain payloads could make Concourse return internal errors due to possible
errors from the library we used before.

#### <sub><sup><a name="4847" href="#4847">:link:</a></sup></sub> fix

* Set a default value of `4h` for `rebalance-interval`. Previously, this value was unset. With the new default, the workers will reconnect to a randomly selected TSA (SSH Gateway) every 4h.<|MERGE_RESOLUTION|>--- conflicted
+++ resolved
@@ -18,25 +18,23 @@
 As this feature is being built using [OpenTelemetry], expect to have support for
 other systems soon.
 
+[OpenTelemetry]: https://opentelemetry.io/
+[Jaeger]: https://www.jaegertracing.io/
+[Stackdriver]: https://cloud.google.com/trace/
+
 #### <sub><sup><a name="4092" href="#4092">:link:</a></sup></sub> feature
 
 * @joshzarrabi added the `--all` flag to the `fly pause-pipeline` and
 `fly unpause-pipeline` commands. This allows users to pause or unpause every
 pipeline on a team at the same time. #4092
 
-<<<<<<< HEAD
 #### <sub><sup><a name="5133" href="#5133">:link:</a></sup></sub> fix
 
 * In the case that a user has multiple roles on a team, the pills on the team headers on the dashboard now accurately reflect the logged-in user's most-privileged role on each team. #5133
-=======
+
 #### <sub><sup><a name="5118" href="#5118">:link:</a></sup></sub> feature
 
 * Improved the performance of the dashboard by only rendering the pipeline cards that are visible. #5118
->>>>>>> fcbefc98
-
-[OpenTelemetry]: https://opentelemetry.io/
-[Jaeger]: https://www.jaegertracing.io/
-[Stackdriver]: https://cloud.google.com/trace/
 
 #### <sub><sup><a name="5160" href="#5160">:link:</a></sup></sub> fix
 
