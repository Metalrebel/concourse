This release bumps Concourse to v6.0 for good reason: it's the first time we've
changed how Concourse decides on the inputs for your jobs.

A whole new algorithm for deciding job inputs has been implemented which
performs much better for Concourse instances that have a ton of version and
build history. This algorithm works in a fundamentally different way, and in
some situations will yield different results than the previous algorithm. (More
details follow in the actual release notes below.)

In the past we've done major version bumps as a ceremony to celebrate big shiny
new features. This is the first time it's been done because there are
technically backwards-incompatible changes to fundamental pipeline semantics.

We have tested this release against larger scale than we ever tried to support
before, and deployed it to various environments of our own, and we've been
using it ourselves for a while now. Despite all that we still recommend that
anyone using Concourse for mission-critical workflows such as shipping security
updates should wait for the next few releases, *just in case* any edge cases
are found and fixed.

**IMPORTANT**: Please expect and prepare for some downtime when upgrading to
v6.0. On our large scale deployments we have observed 10-20 minutes of downtime
as the database is migrated, but this will obviously vary depending on the
amount of data.

#### <sub><sup><a name="3602" href="#3602">:link:</a></sup></sub> feature, breaking

* > **vito**: Hey Clara, want to write the release notes for the new algorithm?  \
  > **clarafu**: yeah sure whatever  \
  > **vito**: Try to spice it up a bit, it's not really a sexy feature.  \
  > **clarafu**: you got it boss

  Has this ever happened to you? "My Concourse is getting slower and slower
  even though I'm not adding any new pipelines!" "The web nodes are always
  under such heavy load!" "My database is constantly overloaded!"

  Well have no fear, because Algorithm v3 is here! #3602

  <p align="center">
    <img width="460" height="300" src="https://storage.googleapis.com/concourse-media-assets/wow.gif">
  </p>

  You might be wondering, what is the algorithm and why do I care about it? YOU
  FOOL! The algorithm is the heart and soul of Concourse! The algorithm is what
  determines the inputs for every newly created build in your pipeline.

  The main goals of the new algorithm is efficiency and correctness.

  The old algorithm used to load up all the resource versions, build inputs,
  and build outputs into memory then use brute-force to figure out what the
  next inputs would be. This method worked well enough in most cases, but with
  a long-lived deployment with thousands or even millions of versions or builds
  it would start to put a lot of strain on the `web` and `db` nodes just to
  load up the data set. This would theoretically get even worse when we change
  resources to [collect all versions][collect-all-versions-issue] as more
  versions would mean a larger dataset to process.

  The new algorithm takes a very different approach which does not require the
  entire dataset to be held in memory and cuts out nearly all of the "brute
  force" aspect of the old algorithm. We even make use of fancy [`jsonb`
  index][jsonb-index] functionality in Postgres; a successful build's set of
  resource versions are stored in a table which we can quickly search to find
  matching candidates when evaluating `passed` constraints.

  Overall, this new approach dramatically reduces resource utilization of both
  the `web` and `db` nodes. For a more detailed explanation of how the new
  algorithm works, check out the [section on this in the v10 blog
  post][v10-alg-update].

  Before we get into the shiny charts showing the improved performance, let's
  cover the breaking change that the new algorithm needed:

  [jsonb-index]: https://www.postgresql.org/docs/current/datatype-json.html#JSON-INDEXING
  [v10-alg-update]: https://blog.concourse-ci.org/core-roadmap-towards-v10/#issue-3602-a-new-algorithm
  [collect-all-versions-issue]: https://github.com/concourse/concourse/issues/5238

* **Breaking change:** for inputs with `passed` constraints, the algorithm now
  chooses versions based on the *build history* of each job in the `passed`
  constraint, rather than *version history* of the input's resource.

  This might make more sense with an example. Let's say we have a pipeline with
  a resource (`Resource`) that is used as an input to two jobs (`Job 1` and
  `Job 2`):

  ![Difference in behavior between old and new algorithm](https://storage.googleapis.com/concourse-media-assets/old-vs-new-algorithm-diagram.png)

  `Resource` has three versions: `v1` (oldest), `v2`, and `v3` (newest).

  `Job 1` has `Resource` as an unconstrained input, so it will always grab the
  latest version available - `v3`. In the scenario above, it has done this for
  `Build 1` but then a pipeline operator pinned `v1`, so `Build 2` then ran
  with `v1`. So now we have both `v1` and `v3` having "passed" `Job 1`, but in
  reverse order.

  The difference between the old algorithm and the new one is which version
  `Job 2` will use for its next build when `v1` is un-pinned.

  With the old algorithm, `Job 2` would choose `v3` as the input version as
  shown by the orange line. This is because the old algorithm would start from
  the *latest version* and then check if that version satisfies the `passed`
  constraints.

  With the new algorithm, `Job 2` will instead end up with `v1`, as shown by
  the green line. This is because the new algorithm starts with the versions
  from the *latest build* of the jobs listed in `passed` constraints, searching
  through older builds if necessary.

  The resulting behavior is that pipelines now flow versions downstream from
  job to job rather than requiring brute force. Jobs are now treated as the
  source of truth.

  This approach to selecting versions is much more efficient because it cuts
  out the "brute force" aspect: by treating the `passed` jobs as the source of
  versions, we *inherently* only attempt versions which already satisfy the
  constraints *and* passed through the same build together.

  The remaining challenge then is to find versions which satisfy *all* of the
  `passed` constraints, which the new algorithm does with a simple query
  utilizing a `jsonb` index to perform a sort of 'set intersection' at the
  database level. It's pretty neato!

* Now that the breaking change is out of the way, let's take a look at the
  metrics from our large-scale test environment and see if the whole thing was
  worth it from an efficiency standpoint.

  The first metric shows the database CPU utilization:

  ![Database CPU Usage](https://storage.googleapis.com/concourse-media-assets/new-vs-old-db-cpu.png)

  The left side shows that the CPU was completely pegged at 100% before the
  upgrade. This resulted in a slow web UI, slow pipeline scheduling
  performance, and complaints from our Concourse tenants.

  The right side shows that after upgrading to v6.0 the usage dropped to ~65%.
  This is still pretty high, but keep in mind that we intentionally gave this
  environment a pretty weak database machine so we don't just keep scaling up
  and pretending our users have unlimited funds for beefy hardware. Anything
  less than 100% usage here is a win.

  This next metric is shows database data transfer:

  ![Database Data Transfer](https://storage.googleapis.com/concourse-media-assets/new-vs-old-data-transfer.png)

  This shows that after upgrading to 6.0 we do a *lot* less data transfer from
  the database, because we no longer have to load the full algorithm dataset
  into memory.

  Not having to load the versions DB is also reflected in the amount of time it
  took just do do it as part of scheduling:

  ![Load VersionsDB machine hours](https://storage.googleapis.com/concourse-media-assets/algorithm-machine-hours.png)

  This graph shows that at the time just before the upgrade, the `web` node was
  spending 1 hour and 11 minutes of time per half-hour *just loading the
  dataset*. This entire step is gone, as reflected by the graph ending upon the
  upgrade to 6.0.

* You may be wondering how the upgrade's data migration works with such a huge
  change to how the algorithm deals with the data.

  The answer is: *very carefully*.

  If we were to do an in-place migration of all of the data to the new format
  used by the algorithm, the upgrade would take forever. To give you an idea of
  how long, even just adding a column to the `builds` table in our environment
  took about 16 minutes. Now imagine that multiplied by all of the inputs and
  outputs for each build.

  So instead of doing it all at once in a migration on startup, the algorithm
  will lazily migrate data for builds as it needs to. Overall, this should
  result in very little work to do as most jobs will have a satisfiable set of
  inputs without having to go too far back in the history of upstream jobs.

* Along with the new algorithm, we wanted to improve the transparency of
  showing why a build is pending and unable to determine its inputs. In the
  preparation view of a pending build, if the algorithm is failing to find an
  appropriate set of versions the UI will show the error message for the inputs
  that cannot be satisfied.

#### <sub><sup><a name="3832" href="#3832">:link:</a></sup></sub> fix

* The new algorithm fixes a case described in #3832. In this case, multiple
  resources with corresponding versions (e.g. a v1.2.3 semver resource and then
  a binary in S3 corresponding to that version) are correlated by virtue of
  being passed along the pipeline together.

  When one of the correlated versions was disabled, the old algorithm would
  incorrectly continue to use the other versions, matching it with an incorrect
  version for the resource whose version was disabled. Bad news bears!

  Because the new algorithm always works by selecting entire *sets* of versions
  at a time, they will always be correlated, and this problem goes away. Good
  news...uh, goats!

#### <sub><sup><a name="3704" href="#3704">:link:</a></sup></sub> feature, breaking

* LIDAR is now on by default! In fact, not only is it on by default, it is now
  THE ONLY OPTION. The old and busted 'Radar' resource checking component has
  been removed and the `--enable-lidar` flag will no longer be recognized.
  #3704

  With the switch to LIDAR, the metrics pertaining to resource checking have
  also changed (via #5171). Please consult the now-updated [Metrics
  documentation](https://concourse-ci.org/metrics.html) and update your
  dashboards accordingly!

#### <sub><sup><a name="413" href="#413">:link:</a></sup></sub> feature

* This next feature is one that has been asked for since the beginning of time. Build rerunning! #413 We finally did it, even though it is only the first iteration.

  You are finally able to rerun an old build with the same set of input versions without using the pinning trick. When you rerun a build, it will create a new build using the name of the original build with the rerun number appended to it. You can rerun a build either through the rerun button on the build page or through the fly command `fly rerun-build`. The rerun button is located at the top right corner of the build page, to the left of the button for manually triggering a new build.

  The rerun build will be ordered with the original build, so that it isn't treated as the "latest" build of the job (unless it is a rerun of the latest build) but rather as another run of the original build. This means that if you rerun an old build, the status of the build will not show up in the pipeline page for the status of the job. This is because the status of the job represents the current state of the job, which a rerun of an old build is not treated as the current state.

  Build rerunning fixes a key breaking change in the new algorithm. If you pin a resource to an old version and trigger a new build, once you unpin the resource there will be another new build scheduled using the latest version in order to respect the current state of the versions. This might be undesirable for the users that only wants to run a build using an old version without affecting the latest state of the builds. If you retrigger a build, it will only create a rerun of an old build and that does not affect the latest state of the job in regards to it's builds.

  This is currently a first pass at build retriggering, as it only supports retriggering builds that have the same set of inputs as the *current state of the job config*. What this means is that if you have an old build that only had two inputs and you have recently added a new input (so now you have a total of 3 inputs to this job), if you try to retrigger that old build that only used two inputs it will fail. This is because this first pass at build retriggering uses the latest state of the job config but runs it with the exact versions of the build that is being retriggered. That being said, there are future plans to have retriggering execute an exact rerun of a build including all the versions and job config that it used to run with originally. If you are interested in tracking the progress for the second pass at retriggering, the project epic is called [Build Lifecycle View](https://project.concourse-ci.org/projects/MDc6UHJvamVjdDM3NjI5MTk=).

#### <sub><sup><a name="4717" href="#4717">:link:</a></sup></sub> feature

* Along with the big changes to the algorithm, we also redesigned the build scheduler to hopefully help remove some unnecessary work. #4717 The old per pipeline scheduler is now transformed into one giant scheduler with one per ATC. This giant scheduler will now be responsible for scheduling all the jobs within the deployment.

  The exciting new feature is that now, it will only schedule jobs that "need to be scheduled". This means that if there is nothing happening, for example on the weekends when there are no new versions of resources or nobody triggering new builds, the scheduler will not run. This will help reduce unnecessary load to your web or database nodes. If you want to read more about what defines a job to "need to be scheduled", you can read the docs [here](_____) that describe exactly the cases that the scheduler will run for.

  As a small proof of the performance enhancement this feature adds, these are two metrics of the before and after of an upgrade to this new scheduling logic. There are two graphs, the one on the left labelled `Scheduling By Job` is a heat map that shows the time taken for each job to schedule. The graph on the right labelled `Total Time Scheduling Jobs + Loading Algorithm DB` shows the total time taken to schedule all jobs plus the total time taken to load the Algorithm database. Loading the algorithm database was used by the old algorithm in order to load up all the build inputs and outputs and resource versions into memory from the database. On the left side of both graphs, it shows the time taken for the old scheduler and on the right side it shows the time taken for the new scheduler.

  ![Old vs new Build Scheduling](https://concourse-ci.org/images/old-vs-new-build-scheduling.png)

  If we analyze the `Scheduling By Job` heap map, you will notice that the old scheduler consistently had a ton of jobs to schedule while the new scheduler has less jobs to schedule but might take longer to schedule each job. The new scheduler only schedules the jobs that need to be scheduled, which will result in less jobs scheduling overall but the time taken to schedule each job could possibly be slower than the old scheduler because of the difference in the new and old algorithm. The new algorithm needs to run small queries in order to find the next version for a build which is slower if you compare that to the old algorithm that already had all the versions loaded up into memory and only needs to number crunch. A contributing factor to this graph result is that it does not include the time it took to load up the versions DB for the old algorithm.

  Now if we look at the `Total Time Scheduling Jobs + Loading Algorithm DB` graph, we can see a big difference between the old and new scheduler. The total time the old scheduler took to schedule all the jobs plus the time it took to load up the versions DB is drastically higher than the total time taken to schedule all jobs by the new scheduler. This is because even though the time taken to schedule each job might be slightly slower in the new scheduler, because it no longer schedules all jobs every 10 seconds it results in a lot of time and CPU saved from doing unnecessary work.

  This is a new feature that is also risky in some ways. Because the "failure" case here would be that the scheduler does not run when it is expected to run and you would see no builds being scheduled. In order to help de-risk this failure case, we added a new fly command `fly schedule-job` that will kick off the scheduler if this ever happens.

#### <sub><sup><a name="4973" href="#4973">:link:</a></sup></sub> feature

* @evanchaoli introduced another new step type in #4973: the [`load_var` step](https://concourse-ci.org/steps.html#load-var-step)! This step can be used to load a value from a file at runtime and set it in a ["local var source"](https://concourse-ci.org/vars.html#local-vars) so that later steps in the build may pass the value to fields like `params`.

  With this primitive, resource type authors will no longer have to implement two ways to parameterize themselves (i.e. `tag` and `tag_file`). Resource types can now implement simpler interfaces which expect values to be set directly, and Concourse can handle the busywork of reading the value from a file.

  This feature, like `set_pipeline` step, is considered **experimental** until its corresponding RFC, [RFC #27](https://github.com/concourse/rfcs/pull/27) is resolved. The step will helpfully remind you of this fact by printing a warning on every single use.

#### <sub><sup><a name="4616" href="#4616">:link:</a></sup></sub> feature

* In #4614, @julia-pu implemented a way for `put` steps to automatically determine the artifacts they need, by configuring [`inputs: detect`](https://concourse-ci.org/steps.html#schema.step.put-step.inputs). With `detect`, the step will walk over its `params` and look for paths that correspond to artifact names in the build plan (e.g. `tag: foo/bar` or just `repository: foo`). When it comes time to run, only those named artifacts will be given to the step, which can avoid wasting a lot of time transferring artifacts the step doesn't even need.

  This feature may become the default in the future if it turns out to be useful and safe enough in practice. Try it out!

#### <sub><sup><a name="5118" href="#5118">:link:</a></sup></sub> feature

* #5118 implements infinite scroll and lazy rendering to the dashboard, which should greatly improve performance on installations with a ton of pipelines configured. The initial page load can still be quite laggy, but interacting with the page afterwards now performs a lot better. We'll keep chipping away at this problem and may have larger changes in store for the future.

#### <sub><sup><a name="5149" href="#5149">:link:</a></sup></sub> fix

* In #5149, @evanchaoli implemented an optimization which should lower the resource checking load on some instances: instead of checking *all* resources, only resources which are actually used as inputs will be checked.

#### <sub><sup><a name="5014" href="#5014">:link:</a></sup></sub> fix

* We fixed a bug where users that have upgraded from Concourse v5.6.0 to v5.8.0 with lidar enabled, they might experience a resource never being able to check because it is failing to create a check step. #5014

#### <sub><sup><a name="4065" href="#4065">:link:</a></sup></sub> fix

* Builds could get stuck in pending state for jobs that are set to run serially. If a build is scheduled but not yet started and the ATC restarts, the next time the build is picked up it will get stuck in pending state. This is because the ATC sees the job is set to run in serial and there is already a build being scheduled, so it will not continue to start that scheduled build. This bug is now fixed with the new release, where builds will never be stuck in a scheduled state because of it's serial configuration. #4065

#### <sub><sup><a name="5158" href="#5158">:link:</a></sup></sub> fix

* If you had lidar enabled, there is the possibility of some duplicate work being done in order to create checks for custom resource types. This happens when there are multiple resources that use the same custom resource type, they will all try to create a check for that custom type. In the end, there will only be one check that happens but the work involved with creating the check is duplicated. This bug was fixed so that there will be only one attempt to create a check for a custom resource type even if there are multiple resources that use it. #5158

#### <sub><sup><a name="5157" href="#5157">:link:</a></sup></sub> fix

* The length of time to keep around the history of a resource check was defaulted to 6 hours, but we discovered that this default might cause slowness for large deployments because of the number of checks that are kept around. The default is changed to 1 minute, and it is left up to the user to configure it higher if they would like to keep around the history of checks for longer. #5157

#### <sub><sup><a name="5023" href="#5023">:link:</a></sup></sub> fix

* The dashboard page refreshes its data every 5 seconds. Until now, it was possible (especially for admin users) for the dashboard to initiate an ever-growing number of API calls, unnecessarily consuming browser, network and API resources. Now the dashboard will not initiate a request for more data until the previous request finishes. #5023

#### <sub><sup><a name="4862" href="#4862">:link:</a></sup></sub> feature

* Whenever the dashboard page is loaded, it would decrypt and unmarshal all the job configs for all the teams that the user has access to. This would be slow if there are a ton of jobs. We made a change that would result in the dashboard no longer needing to decrypt or unmarshal the config of jobs, which will help speed up the loading of the dashboard page. #4862

#### <sub><sup><a name="4406" href="#4406">:link:</a></sup></sub> feature

* We have started adding a `--team` flag to Fly commands so that you can run them against different teams that you're authorized to perform actions against, without having to log in to the team with a separate Fly target. (#4406)

  So far, the flag has been added to `intercept`, `trigger-job`, `pause-job`, `unpause-job`, and `jobs`. In the future we will likely either continue with this change or start to re-think the overall Fly flow to see if there's a better alternative.

#### <sub><sup><a name="5075" href="#5075">:link:</a></sup></sub> fix

* Previously, the build tracker would unconditionally fire off a goroutine for each in-flight build (which then locks and short-circuits if the build is already tracked). We changed it so that the build tracker will only do so if we don't have a goroutine for it already. #5075

#### <sub><sup><a name="2724" href="#2724">:link:</a></sup></sub> fix

* We fixed a bug for job that have any type of serial groups set (`serial: true`, `serial_groups` or `max_in_flight`). Whenever a build for that job would be scheduled and we check for if the job has hit max in flight, it would unnecessarily recreate all the serial groups in the database. #2724

#### <sub><sup><a name="5039" href="#5039">:link:</a></sup></sub> fix

* The scheduler will separate the scheduling of rerun and regular builds (builds created by the scheduler and manually triggered builds) so that in situations where a rerun build is failing to schedule, maybe the input versions are not found, it will not block the scheduler from scheduling regular builds. #5039

#### <sub><sup><a name="4876" href="#4876">:link:</a></sup></sub> feature

* You can now easily enable or disable a resource version from the comfort of your command line using the new fly commands `fly enable-resource-version` and `fly disable-resource-version`, thanks to @stigtermichiel! #4876

#### <sub><sup><a name="5038" href="#5038">:link:</a></sup></sub> fix

* We fixed a bug where the existence of missing volumes that had child volumes referencing it was causing garbage collecting all missing volumes to fail. Missing volumes are any volumes that exists in the database but not on the worker. #5038

#### <sub><sup><a name="5100" href="#5100">:link:</a></sup></sub> fix

* The ResourceTypeCheckingInterval is not longer respected because of the removal of `radar` in this release with `lidar` becoming the default resource checker. Thanks to @evanchaoli for removed the unused flag `--resource-type-checking-interval`! #5100

#### <sub><sup><a name="4986" href="#4986">:link:</a></sup></sub> fix

* The link for the helm chart in the concourse github repo README was fixed thanks to @danielhelfand! #4986

#### <sub><sup><a name="4976" href="#4976">:link:</a></sup></sub> feature

* Include job label in build duration metrics exported to Prometheus. #4976

#### <sub><sup><a name="5093" href="#5093">:link:</a></sup></sub> fix

* The database will now use a version hash to look up resource caches in order to speed up any queries that reference resource caches. This will help speed up the resource caches garbage collection. #5093

#### <sub><sup><a name="5127" href="#5127">:link:</a></sup></sub> fix

* If you have `lidar` enabled, we fixed a bug where pinning an old version of a mock resource would cause it to become the latest version. #5127

#### <sub><sup><a name="5159" href="#5159">:link:</a></sup></sub> fix

* Explicitly whitelisted all traffic for concourse containers in order to allow outbound connections for containers on Windows. Thanks to @aemengo! #5159

#### <sub><sup><a name="5043" href="#5043">:link:</a></sup></sub> feature

* Add experimental support for exposing traces to [Jaeger] or [Stackdriver].

With this feature enabled (via `--tracing-(jaeger|stackdriver)-*` variables in
`concourse web`), the `web` node starts recording traces that represent the
various steps that a build goes through, sending them to the configured trace
collector. #5043

As this feature is being built using [OpenTelemetry], expect to have support for
other systems soon.

[OpenTelemetry]: https://opentelemetry.io/
[Jaeger]: https://www.jaegertracing.io/
[Stackdriver]: https://cloud.google.com/trace/

#### <sub><sup><a name="4092" href="#4092">:link:</a></sup></sub> feature

* @joshzarrabi added the `--all` flag to the `fly pause-pipeline` and
`fly unpause-pipeline` commands. This allows users to pause or unpause every
pipeline on a team at the same time. #4092

#### <sub><sup><a name="5133" href="#5133">:link:</a></sup></sub> fix

* In the case that a user has multiple roles on a team, the pills on the team headers on the dashboard now accurately reflect the logged-in user's most-privileged role on each team. #5133

#### <sub><sup><a name="5118" href="#5118">:link:</a></sup></sub> feature

* Improved the performance of the dashboard by only rendering the pipeline cards that are visible. #5118

#### <sub><sup><a name="4847" href="#4847">:link:</a></sup></sub> fix

* Set a default value of `4h` for `rebalance-interval`. Previously, this value was unset. With the new default, the workers will reconnect to a randomly selected TSA (SSH Gateway) every 4h.

#### <sub><sup><a name="5015" href="#5015">:link:</a></sup></sub> fix

* With #5015, worker state metrics will be emitted even for states with 0 workers, rather than not emitting the metric at all. This should make it easier to confirm that there are in fact 0 stalled workers as opposed to not having any knowledge of it.

#### <sub><sup><a name="5216" href="#5216">:link:</a></sup></sub> fix

* Bump golang.org/x/crypto module from `v0.0.0-20191119213627-4f8c1d86b1ba` to `v0.0.0-20200220183623-bac4c82f6975` to address vulnerability in ssh package.

#### <sub><sup><a name="5148" href="#5148">:link:</a></sup></sub> feature

* Improve the initial page load time by lazy-loading Javascript that isn't necessary for the first render. #5148

<<<<<<< HEAD
=======
#### <sub><sup><a name="5262" href="#5262">:link:</a></sup></sub> feature

* Improve the dashboard load time by caching API responses to browser `localStorage` and first rendering a stale view of your pipelines. #5262

[OpenTelemetry]: https://opentelemetry.io/
[Jaeger]: https://www.jaegertracing.io/
[Stackdriver]: https://cloud.google.com/trace/


>>>>>>> 8d1d68b9
#### <sub><sup><a name="5113" href="#5113">:link:</a></sup></sub> feature

* @aledeganopix4d added a `last updated` column to the output of `fly pipelines` showing
the last date where the pipeline was set or reset. #5113

#### <sub><sup><a name="5275" href="#5275">:link:</a></sup></sub> fix

* Ensure the build page doesn't get reloaded when you highlight a log line, and fix auto-scrolling to a highlighted log line. #5275<|MERGE_RESOLUTION|>--- conflicted
+++ resolved
@@ -374,18 +374,10 @@
 
 * Improve the initial page load time by lazy-loading Javascript that isn't necessary for the first render. #5148
 
-<<<<<<< HEAD
-=======
 #### <sub><sup><a name="5262" href="#5262">:link:</a></sup></sub> feature
 
 * Improve the dashboard load time by caching API responses to browser `localStorage` and first rendering a stale view of your pipelines. #5262
 
-[OpenTelemetry]: https://opentelemetry.io/
-[Jaeger]: https://www.jaegertracing.io/
-[Stackdriver]: https://cloud.google.com/trace/
-
-
->>>>>>> 8d1d68b9
 #### <sub><sup><a name="5113" href="#5113">:link:</a></sup></sub> feature
 
 * @aledeganopix4d added a `last updated` column to the output of `fly pipelines` showing
