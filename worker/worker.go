--- conflicted
+++ resolved
@@ -190,7 +190,6 @@
 		return nil, err
 	}
 
-<<<<<<< HEAD
 	err = worker.db.CreateContainerInfo(
 		db.ContainerInfo{
 			Handle:       gardenContainer.Handle(),
@@ -204,16 +203,10 @@
 		return nil, err
 	}
 
-	return newGardenWorkerContainer(gardenContainer, worker.gardenClient, worker.baggageclaimClient, worker.db, worker.clock)
-}
-
-func (worker *gardenWorker) FindContainerForIdentifier(id Identifier) (Container, bool, error) {
-=======
-	return newGardenWorkerContainer(logger, gardenContainer, worker.gardenClient, worker.baggageclaimClient, worker.clock)
-}
-
-func (worker *gardenWorker) FindContainerForIdentifier(logger lager.Logger, id Identifier) (Container, error) {
->>>>>>> f06b12d1
+	return newGardenWorkerContainer(logger, gardenContainer, worker.gardenClient, worker.baggageclaimClient, worker.db, worker.clock)
+}
+
+func (worker *gardenWorker) FindContainerForIdentifier(logger lager.Logger, id Identifier) (Container, bool, error) {
 	containers, err := worker.gardenClient.Containers(id.gardenProperties())
 	if err != nil {
 		return nil, false, err
@@ -223,12 +216,8 @@
 	case 0:
 		return nil, false, nil
 	case 1:
-<<<<<<< HEAD
-		container, err := newGardenWorkerContainer(containers[0], worker.gardenClient, worker.baggageclaimClient, worker.db, worker.clock)
+		container, err := newGardenWorkerContainer(logger, containers[0], worker.gardenClient, worker.baggageclaimClient, worker.db, worker.clock)
 		return container, true, err
-=======
-		return newGardenWorkerContainer(logger, containers[0], worker.gardenClient, worker.baggageclaimClient, worker.clock)
->>>>>>> f06b12d1
 	default:
 		handles := []string{}
 
@@ -242,44 +231,18 @@
 	}
 }
 
-<<<<<<< HEAD
-func (worker *gardenWorker) LookupContainer(handle string) (Container, bool, error) {
+func (worker *gardenWorker) LookupContainer(logger lager.Logger, handle string) (Container, bool, error) {
 	gardenContainer, err := worker.gardenClient.Lookup(handle)
-=======
-func (worker *gardenWorker) FindContainersForIdentifier(logger lager.Logger, id Identifier) ([]Container, error) {
-	containers, err := worker.gardenClient.Containers(id.gardenProperties())
->>>>>>> f06b12d1
 	if err != nil {
 		return nil, false, err
 	}
 
-<<<<<<< HEAD
 	if _, ok := err.(garden.ContainerNotFoundError); ok {
 		return nil, false, nil
 	}
 
-	container, err := newGardenWorkerContainer(gardenContainer, worker.gardenClient, worker.baggageclaimClient, worker.db, worker.clock)
+	container, err := newGardenWorkerContainer(logger, gardenContainer, worker.gardenClient, worker.baggageclaimClient, worker.db, worker.clock)
 	return container, true, err
-=======
-	gardenContainers := make([]Container, len(containers))
-	for i, c := range containers {
-		gardenContainers[i], err = newGardenWorkerContainer(logger, c, worker.gardenClient, worker.baggageclaimClient, worker.clock)
-		if err != nil {
-			return nil, err
-		}
-	}
-
-	return gardenContainers, nil
-}
-
-func (worker *gardenWorker) LookupContainer(logger lager.Logger, handle string) (Container, error) {
-	container, err := worker.gardenClient.Lookup(handle)
-	if err != nil {
-		return nil, err
-	}
-
-	return newGardenWorkerContainer(logger, container, worker.gardenClient, worker.baggageclaimClient, worker.clock)
->>>>>>> f06b12d1
 }
 
 func (worker *gardenWorker) ActiveContainers() int {
@@ -348,15 +311,10 @@
 type gardenWorkerContainer struct {
 	garden.Container
 
-<<<<<<< HEAD
-	gardenClient       garden.Client
-	baggageclaimClient baggageclaim.Client
-	db                 GardenWorkerDB
-=======
 	gardenClient garden.Client
+	db           GardenWorkerDB
 
 	volumes []baggageclaim.Volume
->>>>>>> f06b12d1
 
 	clock clock.Clock
 
@@ -379,13 +337,8 @@
 	workerContainer := &gardenWorkerContainer{
 		Container: container,
 
-<<<<<<< HEAD
-		gardenClient:       gardenClient,
-		baggageclaimClient: baggageclaimClient,
-		db:                 db,
-=======
 		gardenClient: gardenClient,
->>>>>>> f06b12d1
+		db:           db,
 
 		clock: clock,
 
