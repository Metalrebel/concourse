package engine

import (
	"encoding/json"
	"errors"
	"fmt"
	"time"

	"os"

	"github.com/concourse/atc"
	"github.com/concourse/atc/db"
	"github.com/concourse/atc/exec"
	"github.com/concourse/atc/worker"
	"github.com/pivotal-golang/lager"
	"github.com/tedsuo/ifrit"
)

type execMetadata struct {
	Plan atc.Plan
}

const execEngineName = "exec.v2"
const successTTL = 5 * time.Minute
const failureTTL = 5 * time.Minute

type execEngine struct {
	factory         exec.Factory
	delegateFactory BuildDelegateFactory
	teamDBFactory   db.TeamDBFactory
	externalURL     string
}

func NewExecEngine(
	factory exec.Factory,
	delegateFactory BuildDelegateFactory,
	teamDBFactory db.TeamDBFactory,
	externalURL string,
) Engine {
	return &execEngine{
		factory:         factory,
		delegateFactory: delegateFactory,
		teamDBFactory:   teamDBFactory,
		externalURL:     externalURL,
	}
}

func (engine *execEngine) Name() string {
	return execEngineName
}

func (engine *execEngine) CreateBuild(logger lager.Logger, build db.Build, plan atc.Plan) (Build, error) {
	return &execBuild{
		buildID:      build.ID(),
		stepMetadata: buildMetadata(build, engine.externalURL),

		factory:  engine.factory,
		delegate: engine.delegateFactory.Delegate(build),
		metadata: execMetadata{
			Plan: plan,
		},

		signals: make(chan os.Signal, 1),

<<<<<<< HEAD
		containerSuccessTTL: findSuccessTTL(build),
		containerFailureTTL: findFailureTTL(build),
=======
		containerSuccessTTL: successTTL,
		containerFailureTTL: failureTTL,
>>>>>>> 349fd9dd
	}, nil
}

func (engine *execEngine) LookupBuild(logger lager.Logger, build db.Build) (Build, error) {
	var metadata execMetadata
	err := json.Unmarshal([]byte(build.EngineMetadata()), &metadata)
	if err != nil {
		logger.Error("invalid-metadata", err)
		return nil, err
	}

	err = atc.NewPlanTraversal(engine.convertPipelineNameToID(build.TeamName())).Traverse(&metadata.Plan)
	if err != nil {
		return nil, err
	}

	return &execBuild{
		buildID:      build.ID(),
		stepMetadata: buildMetadata(build, engine.externalURL),

		factory:  engine.factory,
		delegate: engine.delegateFactory.Delegate(build),
		metadata: metadata,

		signals: make(chan os.Signal, 1),

<<<<<<< HEAD
		containerSuccessTTL: findSuccessTTL(build),
		containerFailureTTL: findFailureTTL(build),
	}, nil
}

func findSuccessTTL(build db.Build) time.Duration {
	if build.IsOneOff() {
		return 5 * time.Minute
	}
	return time.Duration(0)
}

func findFailureTTL(build db.Build) time.Duration {
	if build.IsOneOff() {
		return 1 * time.Hour
	}
	return time.Duration(0)
}

func (engine *execEngine) convertPipelineNameToID(teamName string) func(plan *atc.Plan) error {
	teamDB := engine.teamDBFactory.GetTeamDB(teamName)
	return func(plan *atc.Plan) error {
		var pipelineName *string
		var pipelineID *int

		switch {
		case plan.Get != nil:
			pipelineName = &plan.Get.Pipeline
			pipelineID = &plan.Get.PipelineID
		case plan.Put != nil:
			pipelineName = &plan.Put.Pipeline
			pipelineID = &plan.Put.PipelineID
		case plan.Task != nil:
			pipelineName = &plan.Task.Pipeline
			pipelineID = &plan.Task.PipelineID
		case plan.DependentGet != nil:
			pipelineName = &plan.DependentGet.Pipeline
			pipelineID = &plan.DependentGet.PipelineID
=======
		containerSuccessTTL: successTTL,
		containerFailureTTL: failureTTL,
	}, nil
}

func (engine *execEngine) convertPipelineNameToID(plan *atc.Plan) error {
	var pipelineName *string
	var pipelineID *int

	switch {
	case plan.Get != nil:
		pipelineName = &plan.Get.Pipeline
		pipelineID = &plan.Get.PipelineID
	case plan.Put != nil:
		pipelineName = &plan.Put.Pipeline
		pipelineID = &plan.Put.PipelineID
	case plan.Task != nil:
		pipelineName = &plan.Task.Pipeline
		pipelineID = &plan.Task.PipelineID
	case plan.DependentGet != nil:
		pipelineName = &plan.DependentGet.Pipeline
		pipelineID = &plan.DependentGet.PipelineID
	}

	if pipelineName != nil && *pipelineName != "" {
		if *pipelineID != 0 {
			return fmt.Errorf(
				"build plan with ID %s has both pipeline name (%s) and ID (%d)",
				plan.ID,
				*pipelineName,
				*pipelineID,
			)
>>>>>>> 349fd9dd
		}

		if pipelineName != nil && *pipelineName != "" {
			if *pipelineID != 0 {
				return fmt.Errorf(
					"build plan with ID %s has both pipeline name (%s) and ID (%d)",
					plan.ID,
					*pipelineName,
					*pipelineID,
				)
			}

			savedPipeline, err := teamDB.GetPipelineByName(*pipelineName)

			if err != nil {
				return err
			}

			*pipelineID = savedPipeline.ID
			*pipelineName = ""
		}

		return nil
	}
}

func buildMetadata(build db.Build, externalURL string) StepMetadata {
	return StepMetadata{
		BuildID:      build.ID(),
		BuildName:    build.Name(),
		JobName:      build.JobName(),
		PipelineName: build.PipelineName(),
		ExternalURL:  externalURL,
	}
}

type execBuild struct {
	buildID      int
	stepMetadata StepMetadata

	factory  exec.Factory
	delegate BuildDelegate

	signals chan os.Signal

	metadata execMetadata

	containerSuccessTTL time.Duration
	containerFailureTTL time.Duration
}

func (build *execBuild) Metadata() string {
	payload, err := json.Marshal(build.metadata)
	if err != nil {
		panic("failed to marshal build metadata: " + err.Error())
	}

	return string(payload)
}

func (build *execBuild) PublicPlan(lager.Logger) (atc.PublicBuildPlan, error) {
	return atc.PublicBuildPlan{
		Schema: execEngineName,
		Plan:   build.metadata.Plan.Public(),
	}, nil
}

func (build *execBuild) Abort(lager.Logger) error {
	build.signals <- os.Kill
	return nil
}

func (build *execBuild) Resume(logger lager.Logger) {
	stepFactory := build.buildStepFactory(logger, build.metadata.Plan)
	source := stepFactory.Using(&exec.NoopStep{}, exec.NewSourceRepository())

	defer source.Release()

	process := ifrit.Background(source)

	exited := process.Wait()

	aborted := false
	var succeeded exec.Success

	for {
		select {
		case err := <-exited:
			if aborted {
				succeeded = false
			} else if !source.Result(&succeeded) {
				logger.Error("step-had-no-result", errors.New("step failed to provide us with a result"))
				succeeded = false
			}

			build.delegate.Finish(logger.Session("finish"), err, succeeded, aborted)
			return

		case sig := <-build.signals:
			process.Signal(sig)

			if sig == os.Kill {
				aborted = true
			}
		}
	}
}

func (build *execBuild) buildStepFactory(logger lager.Logger, plan atc.Plan) exec.StepFactory {
	if plan.Aggregate != nil {
		return build.buildAggregateStep(logger, plan)
	}

	if plan.Do != nil {
		return build.buildDoStep(logger, plan)
	}

	if plan.Timeout != nil {
		return build.buildTimeoutStep(logger, plan)
	}

	if plan.Try != nil {
		return build.buildTryStep(logger, plan)
	}

	if plan.OnSuccess != nil {
		return build.buildOnSuccessStep(logger, plan)
	}

	if plan.OnFailure != nil {
		return build.buildOnFailureStep(logger, plan)
	}

	if plan.Ensure != nil {
		return build.buildEnsureStep(logger, plan)
	}

	if plan.Task != nil {
		return build.buildTaskStep(logger, plan)
	}

	if plan.Get != nil {
		return build.buildGetStep(logger, plan)
	}

	if plan.Put != nil {
		return build.buildPutStep(logger, plan)
	}

	if plan.DependentGet != nil {
		return build.buildDependentGetStep(logger, plan)
	}

	if plan.Retry != nil {
		return build.buildRetryStep(logger, plan)
	}

	return exec.Identity{}
}

func (build *execBuild) stepIdentifier(
	logger lager.Logger,
	stepName string,
	planID atc.PlanID,
	pipelineID int,
	attempts []int,
	typ string,
) (worker.Identifier, worker.Metadata) {
	stepType, err := db.ContainerTypeFromString(typ)
	if err != nil {
		logger.Debug(fmt.Sprintf("Invalid step type: %s", typ))
	}

	return worker.Identifier{
			BuildID: build.buildID,
			PlanID:  planID,
		},
		worker.Metadata{
			StepName:   stepName,
			Type:       stepType,
			PipelineID: pipelineID,
			Attempts:   attempts,
		}
}<|MERGE_RESOLUTION|>--- conflicted
+++ resolved
@@ -62,13 +62,8 @@
 
 		signals: make(chan os.Signal, 1),
 
-<<<<<<< HEAD
-		containerSuccessTTL: findSuccessTTL(build),
-		containerFailureTTL: findFailureTTL(build),
-=======
 		containerSuccessTTL: successTTL,
 		containerFailureTTL: failureTTL,
->>>>>>> 349fd9dd
 	}, nil
 }
 
@@ -95,24 +90,9 @@
 
 		signals: make(chan os.Signal, 1),
 
-<<<<<<< HEAD
-		containerSuccessTTL: findSuccessTTL(build),
-		containerFailureTTL: findFailureTTL(build),
+		containerSuccessTTL: successTTL,
+		containerFailureTTL: failureTTL,
 	}, nil
-}
-
-func findSuccessTTL(build db.Build) time.Duration {
-	if build.IsOneOff() {
-		return 5 * time.Minute
-	}
-	return time.Duration(0)
-}
-
-func findFailureTTL(build db.Build) time.Duration {
-	if build.IsOneOff() {
-		return 1 * time.Hour
-	}
-	return time.Duration(0)
 }
 
 func (engine *execEngine) convertPipelineNameToID(teamName string) func(plan *atc.Plan) error {
@@ -134,40 +114,6 @@
 		case plan.DependentGet != nil:
 			pipelineName = &plan.DependentGet.Pipeline
 			pipelineID = &plan.DependentGet.PipelineID
-=======
-		containerSuccessTTL: successTTL,
-		containerFailureTTL: failureTTL,
-	}, nil
-}
-
-func (engine *execEngine) convertPipelineNameToID(plan *atc.Plan) error {
-	var pipelineName *string
-	var pipelineID *int
-
-	switch {
-	case plan.Get != nil:
-		pipelineName = &plan.Get.Pipeline
-		pipelineID = &plan.Get.PipelineID
-	case plan.Put != nil:
-		pipelineName = &plan.Put.Pipeline
-		pipelineID = &plan.Put.PipelineID
-	case plan.Task != nil:
-		pipelineName = &plan.Task.Pipeline
-		pipelineID = &plan.Task.PipelineID
-	case plan.DependentGet != nil:
-		pipelineName = &plan.DependentGet.Pipeline
-		pipelineID = &plan.DependentGet.PipelineID
-	}
-
-	if pipelineName != nil && *pipelineName != "" {
-		if *pipelineID != 0 {
-			return fmt.Errorf(
-				"build plan with ID %s has both pipeline name (%s) and ID (%d)",
-				plan.ID,
-				*pipelineName,
-				*pipelineID,
-			)
->>>>>>> 349fd9dd
 		}
 
 		if pipelineName != nil && *pipelineName != "" {
