--- conflicted
+++ resolved
@@ -14,27 +14,9 @@
 var ErrMissingPipelineName = errors.New("Need to specify at least one pipeline name")
 
 type OrderPipelinesCommand struct {
-<<<<<<< HEAD
 	Alphabetical bool     `short:"a"  long:"alphabetical" description:"Order all pipelines alphabetically"`
 	Pipelines    []string `short:"p" long:"pipeline" description:"Name of pipelines to order"`
-=======
-	Alphabetical bool                       `short:"a"  long:"alphabetical" description:"Order all pipelines alphabetically"`
-	Pipelines    []flaghelpers.PipelineFlag `short:"p" long:"pipeline" description:"Name of pipeline to order"`
-	Team         string                     `long:"team" description:"Name of the team to which the pipelines belong, if different from the target default"`
-}
-
-func (command *OrderPipelinesCommand) Validate() (atc.OrderPipelinesRequest, error) {
-	var pipelineRefs atc.OrderPipelinesRequest
-
-	for _, p := range command.Pipelines {
-		_, err := p.Validate()
-		if err != nil {
-			return nil, err
-		}
-		pipelineRefs = append(pipelineRefs, p.Ref())
-	}
-	return pipelineRefs, nil
->>>>>>> b41c66ba
+	Team         string   `long:"team" description:"Name of the team to which the pipelines belong, if different from the target default"`
 }
 
 func (command *OrderPipelinesCommand) Execute(args []string) error {
@@ -76,9 +58,6 @@
 		orderedNames = command.Pipelines
 	}
 
-<<<<<<< HEAD
-	err = target.Team().OrderingPipelines(orderedNames)
-=======
 	var team concourse.Team
 	if command.Team != "" {
 		team, err = target.FindTeam(command.Team)
@@ -89,8 +68,7 @@
 		team = target.Team()
 	}
 
-	err = team.OrderingPipelines(pipelineRefs)
->>>>>>> b41c66ba
+	err = team.OrderingPipelines(orderedNames)
 	if err != nil {
 		displayhelpers.FailWithErrorf("failed to order pipelines", err)
 	}
